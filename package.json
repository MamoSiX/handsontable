{
  "name": "handsontable-pro",
  "description": "Spreadsheet-like data grid editor that provides copy/paste functionality compatible with Excel/Google Docs",
  "homepage": "http://handsontable.com/",
  "repository": {
    "type": "git",
    "url": "https://github.com/handsontable/handsontable-pro.git"
  },
  "bugs": {
    "url": "https://github.com/handsontable/handsontable-pro/issues"
  },
  "author": "Handsoncode <hello@handsontable.com>",
  "version": "1.14.2",
  "browser": "dist/handsontable.js",
  "main": "commonjs/index.js",
  "module": "es/index.js",
  "jsnext:main": "es/index.js",
  "scripts": {
    "clean": "rimraf commonjs es coverage",
    "lint": "eslint --rule 'no-restricted-globals: 0' test && eslint --rule 'no-restricted-globals: 0' --ext .unit.js --ext .e2e.js src/ && eslint --ignore-pattern 'src/plugins/**/test/**' --ignore-pattern \"^languages/**\" src/",
    "test": "npm run lint && npm run test:unit && npm run test:production && npm run test:handsontable && npm run test:e2e",
    "test:handsontable": "npm run build:umd && npm run test:handsontable.dump && grunt test-handsontable",
    "test:production": "npm run build:umd.min && npm run build:languages.min && npm run test:production.dump && grunt test-handsontable",
    "test:e2e": "npm run build:umd && npm run build:languages && npm run test:e2e.dump && grunt test-handsontable",
    "test:e2e.watch": "node ./.config/bin/trigger-on-stdout-change.js \"concurrently --raw --kill-others 'npm run build:umd -- --watch' 'npm run test:e2e.dump --testPathPattern=$npm_config_testpathpattern -- --watch'\" \"grunt test-handsontable\"",
    "test:unit": "cross-env BABEL_ENV=commonjs env-cmd ./hot.config.js jest --testPathPattern=$npm_config_testpathpattern",
    "test:unit.watch": "cross-env BABEL_ENV=commonjs env-cmd ./hot.config.js jest --testPathPattern=$npm_config_testpathpattern --watch",
    "test:handsontable.dump": "cross-env BABEL_ENV=commonjs_e2e NODE_ENV=test-handsontable env-cmd ./hot.config.js webpack --hide-modules helpers=./node_modules/handsontable/test/helpers/index.js specs=./node_modules/handsontable/test/e2e/index.js",
    "test:production.dump": "cross-env BABEL_ENV=commonjs_e2e NODE_ENV=test-production env-cmd ./hot.config.js webpack --hide-modules helpers=./test/helpers/index.js e2e=./test/e2e/index.js",
    "test:e2e.dump": "cross-env BABEL_ENV=commonjs_e2e NODE_ENV=test-e2e env-cmd ./hot.config.js webpack --hide-modules --env.testPathPattern=$npm_config_testpathpattern helpers=./test/helpers/index.js e2e=./test/e2e/index.js",
    "test:unit.dump": "cross-env BABEL_ENV=commonjs NODE_ENV=test-unit env-cmd ./hot.config.js webpack --hide-modules helpers=./test/helpers/index.js unit=./test/unit/index.js",
    "build": "npm run build:commonjs && npm run build:es && npm run build:umd && npm run build:umd.min && npm run build:languages && npm run build:languages.min",
    "build:commonjs": "cross-env BABEL_ENV=commonjs_dist env-cmd ./hot.config.js babel src --out-dir commonjs",
    "build:es": "cross-env BABEL_ENV=es env-cmd ./hot.config.js babel src --out-dir es",
    "build:umd": "cross-env BABEL_ENV=commonjs NODE_ENV=development env-cmd ./hot.config.js webpack --hide-modules ./src/index.js",
    "build:umd.min": "cross-env BABEL_ENV=commonjs NODE_ENV=production env-cmd ./hot.config.js webpack --hide-modules ./src/index.js",
    "build:languages": "cross-env BABEL_ENV=commonjs NODE_ENV=languages-development env-cmd ./hot.config.js webpack",
    "build:languages.min": "cross-env BABEL_ENV=commonjs NODE_ENV=languages-production env-cmd ./hot.config.js webpack",
    "watch": "cross-env BABEL_ENV=commonjs NODE_ENV=watch env-cmd ./hot.config.js webpack --watch --hide-modules ./src/index.js",
    "prepublish": "npm run clean && npm run build:commonjs && npm run build:es"
  },
  "keywords": [
    "data",
    "grid",
    "table",
    "editor",
    "grid-editor",
    "data-grid",
    "data-table",
    "spreadsheet",
    "excel",
    "tabular-data",
    "edit-cell",
    "editable-table",
    "data-spreadsheet"
  ],
  "dependencies": {
<<<<<<< HEAD
    "handsontable": "handsontable/handsontable#feature/issue-4457",
    "hot-formula-parser": "^2.2.0",
=======
    "handsontable": "0.34.5",
    "hot-formula-parser": "^2.3.1",
>>>>>>> acd0d301
    "moment": "2.18.1",
    "numbro": "1.11.0",
    "pikaday": "1.5.1"
  },
  "devDependencies": {
    "babel-cli": "^6.24.1",
    "babel-core": "^6.25.0",
    "babel-eslint": "^7.2.3",
    "babel-jest": "^19.0.0",
    "babel-loader": "^7.1.1",
    "babel-plugin-forbidden-imports": "^0.1.2",
    "babel-plugin-transform-inline-environment-variables": "^0.2.0",
    "babel-plugin-transform-object-rest-spread": "^6.23.0",
    "babel-plugin-transform-require-ignore": "^0.1.0",
    "babel-polyfill": "^6.23.0",
    "babel-preset-env": "^1.5.2",
    "babel-register": "^6.24.1",
    "check-es3-syntax-cli": "^0.2.0",
    "concurrently": "^3.5.0",
    "copy-webpack-plugin": "^4.0.1",
    "cross-env": "^5.0.2",
    "css-loader": "^0.28.1",
    "env-cmd": "^5.1.0",
    "eslint": "^4.1.1",
    "eslint-config-airbnb-base": "^11.1.3",
    "eslint-plugin-import": "^2.2.0",
    "extract-text-webpack-plugin": "^3.0.0",
    "glob": "^7.1.1",
    "grunt": "^1.0.1",
    "grunt-lib-phantomjs": "^1.1.0",
    "html-webpack-plugin": "^2.30.1",
    "jasmine-co": "^1.2.2",
    "jasmine-core": "2.5.2",
    "jasmine-terminal-reporter": "^1.0.3",
    "jest": "^19.0.0",
    "jest-cli": "^19.0.0",
    "loader-utils": "^1.1.0",
    "on-build-webpack": "^0.1.0",
    "optimize-css-assets-webpack-plugin": "^3.1.1",
    "progress-bar-webpack-plugin": "^1.9.3",
    "rimraf": "^2.5.4",
    "spawn-command": "0.0.2",
    "string-replace-webpack-plugin": "^0.1.3",
    "style-loader": "^0.18.2",
    "supports-color": "^4.1.0",
    "tree-kill": "^1.1.0",
    "webpack": "^3.5.6"
  },
  "license": "SEE LICENSE IN LICENSE",
  "jest": {
    "roots": [
      "./test/unit",
      "./src/plugins"
    ],
    "testRegex": "(\\.spec\\.js)|(\\.unit\\.js)$",
    "testPathIgnorePatterns": [
      "<rootDir>/node_modules/",
      "<rootDir>/test/unit/index.js"
    ],
    "transformIgnorePatterns": [
      "/node_modules/(?!handsontable)\\w+"
    ],
    "moduleNameMapper": {
      "^handsontable-pro(.*)$": "<rootDir>/src$1",
      "^handsontable(.*)$": "<rootDir>/node_modules/handsontable/src$1",
      "^walkontable(.*)$": "<rootDir>/node_modules/handsontable/src/3rdparty/walkontable/src$1",
      "\\.css$": "<rootDir>/test/__mocks__/styleMock.js"
    }
  }
}<|MERGE_RESOLUTION|>--- conflicted
+++ resolved
@@ -55,13 +55,8 @@
     "data-spreadsheet"
   ],
   "dependencies": {
-<<<<<<< HEAD
-    "handsontable": "handsontable/handsontable#feature/issue-4457",
-    "hot-formula-parser": "^2.2.0",
-=======
-    "handsontable": "0.34.5",
+    "handsontable": "handsontable/handsontable#develop",
     "hot-formula-parser": "^2.3.1",
->>>>>>> acd0d301
     "moment": "2.18.1",
     "numbro": "1.11.0",
     "pikaday": "1.5.1"
