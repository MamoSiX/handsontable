{
  "name": "handsontable",
  "description": "Spreadsheet-like data grid editor that provides copy/paste functionality compatible with Excel/Google Docs",
  "homepage": "http://handsontable.com/",
  "repository": {
    "type": "git",
    "url": "https://github.com/handsontable/handsontable.git"
  },
  "bugs": {
    "url": "https://github.com/handsontable/handsontable/issues"
  },
  "author": "Handsoncode <hello@handsontable.com>",
<<<<<<< HEAD
  "version": "0.31.1",
  "browser": "dist/handsontable.js",
  "main": "commonjs/index.js",
  "module": "es/index.js",
  "jsnext:main": "es/index.js",
  "scripts": {
    "clean": "rimraf commonjs es coverage",
    "lint": "eslint src test",
    "test": "npm run lint && npm run test:unit && npm run test:walkontable && npm run test:e2e && npm run test:production",
    "test:walkontable": "npm run build:walkontable && npm run test:walkontable.dump && grunt test-walkontable",
    "test:production": "npm run build:umd.min && npm run test:production.dump && grunt test-handsontable",
    "test:e2e": "npm run build:umd && npm run test:e2e.dump && grunt test-handsontable",
    "test:unit": "cross-env BABEL_ENV=commonjs jest --testPathPattern=$npm_config_testPathPattern",
    "test:walkontable.dump": "cross-env BABEL_ENV=commonjs NODE_ENV=test-walkontable webpack --progress --hide-modules helpers=./src/3rdparty/walkontable/test/helpers/index.js specs=./src/3rdparty/walkontable/test/spec/index.js",
    "test:production.dump": "cross-env BABEL_ENV=commonjs NODE_ENV=test-production webpack --progress --hide-modules helpers=./test/helpers/index.js e2e=./test/e2e/index.js",
    "test:e2e.dump": "cross-env BABEL_ENV=commonjs_e2e NODE_ENV=test-e2e webpack --env.testPathPattern=$npm_config_testpathpattern --progress --hide-modules helpers=./test/helpers/index.js e2e=./test/e2e/index.js",
    "test:unit.dump": "cross-env BABEL_ENV=commonjs NODE_ENV=test-unit webpack --progress --hide-modules helpers=./test/helpers/index.js unit=./test/unit/index.js",
    "build": "npm run build:commonjs && npm run build:es && npm run build:umd && npm run build:umd.min",
    "build:commonjs": "cross-env BABEL_ENV=commonjs_dist babel src --out-dir commonjs",
    "build:es": "cross-env BABEL_ENV=es babel src --out-dir es",
    "build:umd": "cross-env BABEL_ENV=commonjs NODE_ENV=development webpack --progress --hide-modules ./src/index.js",
    "build:umd.min": "cross-env BABEL_ENV=commonjs NODE_ENV=production webpack --progress --hide-modules ./src/index.js",
    "build:walkontable": "cross-env BABEL_ENV=commonjs NODE_ENV=walkontable webpack --progress --hide-modules ./src/3rdparty/walkontable/src/index.js",
    "watch": "cross-env BABEL_ENV=commonjs NODE_ENV=watch webpack src/index.js --watch",
    "prepublish": "npm run clean && npm run build:commonjs && npm run build:es"
  },
=======
  "version": "0.31.2",
>>>>>>> ef8cea9c
  "keywords": [
    "data",
    "grid",
    "table",
    "editor",
    "grid-editor",
    "data-grid",
    "data-table",
    "spreadsheet",
    "excel",
    "tabular-data",
    "edit-cell",
    "editable-table",
    "data-spreadsheet"
  ],
  "dependencies": {
    "moment": "^2.13.0",
    "numbro": "^1.8.0",
    "pikaday": "^1.4.0",
    "zeroclipboard": "^2.2.0"
  },
  "devDependencies": {
    "babel-cli": "^6.23.0",
    "babel-core": "^6.23.0",
    "babel-eslint": "^7.2.0",
    "babel-jest": "^19.0.0",
    "babel-loader": "^6.4.1",
    "babel-plugin-transform-object-rest-spread": "^6.23.0",
    "babel-plugin-transform-require-ignore": "^0.1.0",
    "babel-polyfill": "^6.23.0",
    "babel-preset-env": "^1.2.2",
    "babel-register": "^6.23.0",
    "check-es3-syntax-cli": "^0.2.0",
    "copy-webpack-plugin": "^4.0.1",
    "cross-env": "^3.1.4",
    "css-loader": "^0.28.0",
    "eslint": "^3.18.0",
    "eslint-config-airbnb-base": "^11.1.0",
    "eslint-plugin-import": "^2.2.0",
    "extract-text-webpack-plugin": "^2.0.0",
    "glob": "^7.1.1",
    "grunt": "^1.0.1",
    "grunt-lib-phantomjs": "^1.1.0",
    "html-webpack-plugin": "^2.28.0",
    "jasmine-core": "^2.5.2",
    "jasmine-terminal-reporter": "^1.0.3",
    "jest": "^19.0.0",
    "loader-utils": "^1.1.0",
    "optimize-css-assets-webpack-plugin": "^1.3.0",
    "rimraf": "^2.5.4",
    "style-loader": "^0.16.1",
    "webpack": "^2.2.1"
  },
  "license": "MIT",
  "jest": {
    "roots": [
      "./test/unit",
      "./src/plugins"
    ],
    "testRegex": "(\\.spec\\.js)|(\\.unit\\.js)$",
    "testPathIgnorePatterns": [
      "<rootDir>/node_modules/",
      "<rootDir>/test/unit/index.js"
    ],
    "moduleNameMapper": {
      "^handsontable(.*)$": "<rootDir>/src$1",
      "^walkontable(.*)$": "<rootDir>/src/3rdparty/walkontable/src$1",
      "\\.css$": "<rootDir>/test/__mocks__/styleMock.js"
    },
    "globals": {
      "__HOT_BUILD_DATE__": "",
      "__HOT_PACKAGE_NAME__": "",
      "__HOT_VERSION__": "",
      "__HOT_BASE_VERSION__": ""
    }
  }
}<|MERGE_RESOLUTION|>--- conflicted
+++ resolved
@@ -10,8 +10,7 @@
     "url": "https://github.com/handsontable/handsontable/issues"
   },
   "author": "Handsoncode <hello@handsontable.com>",
-<<<<<<< HEAD
-  "version": "0.31.1",
+  "version": "0.31.2",
   "browser": "dist/handsontable.js",
   "main": "commonjs/index.js",
   "module": "es/index.js",
@@ -37,9 +36,6 @@
     "watch": "cross-env BABEL_ENV=commonjs NODE_ENV=watch webpack src/index.js --watch",
     "prepublish": "npm run clean && npm run build:commonjs && npm run build:es"
   },
-=======
-  "version": "0.31.2",
->>>>>>> ef8cea9c
   "keywords": [
     "data",
     "grid",
