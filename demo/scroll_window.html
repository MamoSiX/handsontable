<!doctype html>
<html>
<head>
  <meta charset='utf-8'>
  <title>Native Scrollbar - Handsontable</title>

  <!--
  Loading Handsontable (full distribution that includes all dependencies apart from jQuery)
  -->
  <script data-jsfiddle="common" src="../lib/jquery.min.js"></script>
  <script data-jsfiddle="common" src="../dist/jquery.handsontable.full.js"></script>
  <link data-jsfiddle="common" rel="stylesheet" media="screen" href="../dist/jquery.handsontable.full.css">

  <!--
  Loading demo dependencies. They are used here only to enhance the examples on this page
  -->
  <link data-jsfiddle="common" rel="stylesheet" media="screen" href="css/samples.css?20140331">
  <script src="js/samples.js"></script>
  <script src="js/highlight/highlight.pack.js"></script>
  <link rel="stylesheet" media="screen" href="js/highlight/styles/github.css">
  <link rel="stylesheet" href="css/font-awesome/css/font-awesome.min.css">

  <!--
  Facebook open graph. Don't copy this to your project :)
  -->
  <meta property="og:title" content="Native Scrollbar">
  <meta property="og:description"
        content="This demo shows table of 1000 rows. Only visible part is rendered. Native window scrollbar is used to
            scroll through the table.">
  <meta property="og:url" content="http://handsontable.com/demo/scroll_window.html">
  <meta property="og:image" content="http://handsontable.com/demo/image/og-image.png">
  <meta property="og:image:type" content="image/png">
  <meta property="og:image:width" content="409">
  <meta property="og:image:height" content="164">
  <link rel="canonical" href="http://handsontable.com/demo/scroll_window.html">

  <!--
  Google Analytics for GitHub Page. Don't copy this to your project :)
  -->
  <script src="js/ga.js"></script>

  <script data-jsfiddle="common">
    function createBigData() {
      var rows = []
        , i
        , j;

      for (i = 0; i < 1000; i++) {
        var row = [];
        for (j = 0; j < 6; j++) {
          row.push(Handsontable.helper.spreadsheetColumnLabel(j) + i);
        }
        rows.push(row);
      }

      return rows;
    }
  </script>
</head>

<body>


<div class="wrapper">
  <div class="wrapper-row">
    <div id="global-menu-clone">
      <h1><a href="../index.html">Handsontable</a></h1>

    </div>

    <div id="container">
      <div class="columnLayout">

        <div class="rowLayout">
      <div class="descLayout">
        <div class="pad" data-jsfiddle="example1">
          <h2>Native Scrollbar (window)</h2>

          <p>This demo shows table of 1000 rows. Only visible part is rendered. Native window scrollbar is used to
            scroll through the table.</p>

          <p>This feature is considered <strong>experimental</strong> - not for production use. Normally you should use
            the
            <a href="http://handsontable.com/demo/scroll.html">built-in scrollbars</a> that come with Handsontable.
          </p>

          <p>This feature will continue to be developed. Comments are welcome.</p>

          <div id="example1" style="width: 700px;"></div>

          <p>Lorem ipsum dolor sit amet, consectetur adipisicing elit. Ad at, commodi dicta distinctio doloremque dolores facilis in iure nam nesciunt obcaecati, omnis placeat quae quas quo repellat reprehenderit, sequi tenetur.</p>

          <p>
            <button name="dump" data-dump="#example1" title="Prints current data source to Firebug/Chrome Dev Tools">
              Dump
              data to console
            </button>
          </p>
        </div>
      </div>

      <div class="codeLayout">
        <div class="pad">
          <div class="jsFiddle">
            <button class="jsFiddleLink" data-runfiddle="example1">Edit in jsFiddle</button>
          </div>

          <script data-jsfiddle="example1">
            $('#example1').handsontable({
              data: createBigData(),
              colWidths: [55, 47, 47, 47, 47, 47], //can also be a number or a function
              rowHeaders: true,
              colHeaders: true,
              minSpareRows: 1,
<<<<<<< HEAD
              //stretchH: 'all', //temporarily off. See bug https://github.com/handsontable/jquery-handsontable/issues/1577
=======
              stretchH: 'all',
>>>>>>> b1fcc250
              contextMenu: true,
              fixedRowsTop: 2,
              fixedColumnsLeft: 2
            });
          </script>
        </div>
      </div>
    </div>

        <div class="footer-text">Handsontable &copy; 2012-2014 Marcin Warpechowski and contributors.<br> Code and documentation
          licensed under the The MIT License.
        </div>
      </div>

    </div>

  </div>
</div>

<div id="outside-links-wrapper"></div>

</body>
</html><|MERGE_RESOLUTION|>--- conflicted
+++ resolved
@@ -112,11 +112,7 @@
               rowHeaders: true,
               colHeaders: true,
               minSpareRows: 1,
-<<<<<<< HEAD
-              //stretchH: 'all', //temporarily off. See bug https://github.com/handsontable/jquery-handsontable/issues/1577
-=======
               stretchH: 'all',
->>>>>>> b1fcc250
               contextMenu: true,
               fixedRowsTop: 2,
               fixedColumnsLeft: 2
