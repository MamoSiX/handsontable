--- conflicted
+++ resolved
@@ -4,25 +4,16 @@
   <meta charset='utf-8'>
   <title>Date cell type - Handsontable</title>
 
-<<<<<<< HEAD
-  <script data-jsfiddle="common" src="../lib/jquery.min.js"></script>
-=======
   <script data-jsfiddle="common" src="../demo/js/jquery.min.js"></script>
 
->>>>>>> 0c1bb03d
   <!--
   Pikady is needed for DateCell. It can be loaded before or after Handsontable
   -->
-<<<<<<< HEAD
 
   <link data-jsfiddle="common" rel="stylesheet" media="screen" href="js/pikaday/css/pikaday.css">
 
   <script data-jsfiddle="common" src="js/moment/moment.js"></script>
   <script data-jsfiddle="common" src="js/pikaday/pikaday.js"></script>
-=======
-  <script data-jsfiddle="common" src="../demo/js/jquery-ui/js/jquery-ui.custom.min.js"></script>
-  <link data-jsfiddle="common" rel="stylesheet" media="screen" href="../demo/js/jquery-ui/css/ui-bootstrap/jquery-ui.custom.css">
->>>>>>> 0c1bb03d
 
   <!--
   Loading Handsontable
