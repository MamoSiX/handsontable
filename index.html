<!doctype html>
<html>
<head>
  <meta charset='utf-8'>
  <title>Handsontable - JavaScript data grid editor. Excel-like grid editing with HTML &amp; JavaScript</title>

  <!--
  Loading Handsontable (full distribution that includes all dependencies apart from jQuery)
  -->
  <script data-jsfiddle="common" src="dist/handsontable.full.js"></script>
  <link data-jsfiddle="common" rel="stylesheet" media="screen" href="dist/handsontable.full.css">

  <!--
  Loading demo dependencies. They are used here only to enhance the examples on this page
  -->
  <link data-jsfiddle="common" rel="stylesheet" media="screen" href="demo/css/samples.css">
  <script src="demo/js/samples.js"></script>
  <script src="demo/js/highlight/highlight.pack.js"></script>
  <link rel="stylesheet" media="screen" href="demo/js/highlight/styles/github.css">
  <link rel="stylesheet" href="demo/css/font-awesome/css/font-awesome.min.css">

  <!--
  Facebook open graph. Don't copy this to your project :)
  -->
  <meta property="og:title" content="Handsontable - JavaScript grid editor">
  <meta property="og:description" content="Excel-like data grid with HTML &amp; JavaScript">
  <meta property="og:url" content="http://handsontable.com/">
  <meta property="og:image" content="http://handsontable.com/demo/image/og-image.png">
  <meta property="og:image:type" content="image/png">
  <meta property="og:image:width" content="409">
  <meta property="og:image:height" content="164">
  <link rel="canonical" href="http://handsontable.com/">

  <!--
  Google Analytics for GitHub Page. Don't copy this to your project :)
  -->
  <script src="demo/js/ga.js"></script>

  <!--
  GitHub buttons. Don't copy this to your project :)
  -->
  <link rel="stylesheet" media="screen" href="demo/github-buttons/github-buttons.css">
  <script src="demo/github-buttons/github-buttons.js" async></script>
</head>

<body class="home">

<div class="wrapper">
<div class="wrapper-row">
<div id="global-menu-clone">
  <h1><a href="index.html">Handsontable</a> <span class="ver"></span></h1>

  <!-- menu start -->
  <div id="global-menu">
    <ul>
      <li>
        <h3>Getting Started</h3>

        <ul>
          <li>
            <a href="demo/understanding_reference.html">Understand binding as reference</a>
          </li>
          <li>
            <a href="demo/datasources.html">Array, object, function data source</a>
          </li>
          <li>
            <a href="demo/ajax.html">Load &amp; Save (Ajax)</a>
          </li>
        </ul>
      </li>
      <li>
        <h3>Appearance</h3>
        <ul>
          <li>
            <a href="demo/renderers.html">Cell renderers</a>
          </li>
          <li>
            <a href="demo/renderers_html.html">Custom HTML</a>
          </li>
          <li>
            <a href="demo/scroll.html">Scroll bars</a>
          </li>
          <li>
            <a href="demo/scroll_window.html"> &#x2514; Scroll bars (window)</a>
          </li>
          <li>
            <a href="demo/stretch.html">Column stretching</a>
          </li>
          <li>
            <a href="demo/stretch_window.html"> &#x2514; Column stretching (window)</a>
          </li>
          <li>
            <a href="demo/conditional.html">Conditional formatting</a>
          </li>
          <li>
            <a href="demo/prepopulate.html">Pre-populate new rows</a>
          </li>
          <li>
            <a href="demo/current.html">Highlight current row/col</a>
          </li>
          <li>
            <a href="demo/sorting.html">Column sorting</a>
          </li>
          <li>
            <a href="demo/column_resize.html">Column &amp; row resize</a>
          </li>
          <li>
            <a href="demo/column_move.html">Column &amp; row move</a>
          </li>
          <li>
            <a href="demo/fixed.html">Fixed rows/columns</a>
          </li>
          <li>
            <a href="demo/column_freeze.html">Column freeze <sup>NEW</sup></a>
          </li>
          <li>
            <a href="demo/pagination.html">Pagination</a>
          </li>
          <li>
            <a href="demo/merge_cells.html">Merge cells</a>
          </li>
          <li>
            <a href="demo/align_cell.html">Horizontal &amp; vertical align</a>
          </li>
          <li>
            <a href="demo/custom_borders.html">Custom borders</a>
          </li>
          <li>
            <a href="demo/grouping.html">Column &amp; row grouping <sup>BETA</sup></a>
          </li>
        </ul>
      </li>

      <li>
        <h3>Cell types</h3>
        <ul>
          <li>
            <a href="demo/numeric.html">Numeric</a>
          </li>
          <li>
            <a href="demo/date.html">Date  <sup>UPDATED</sup></a>
          </li>
          <li>
            <a href="demo/checkbox.html">Checkbox</a>
          </li>
          <li>
            <a href="demo/selectEditor.html">Select</a>
          </li>
          <li>
            <a href="demo/dropdown.html">Dropdown</a>
          </li>
          <li>
            <a href="demo/autocomplete.html">Autocomplete</a>
          </li>
          <li>
            <a href="demo/password.html">Password</a>
          </li>
          <li>
            <a href="demo/handsontable.html">Handsontable</a>
          </li>
        </ul>
      </li>

      <li>
        <h3>Editing</h3>
        <ul>
          <li>
            <a href="demo/validation.html">Validation</a>
          </li>
          <li>
            <a href="demo/dragdown.html">Drag-down</a>
          </li>
          <li>
            <a href="demo/buttons.html">Custom buttons</a>
          </li>
          <li>
            <a href="demo/contextmenu.html">Context menu</a>
          </li>
          <li>
            <a href="demo/contextmenucopypaste.html"> &#x2514; Copy/Paste in Context menu</a>
          </li>
          <li>
            <a href="demo/comments.html">Comments <sup>BETA</sup></a>
          </li>
          <li>
            <a href="demo/readonly.html">Read-only cells</a>
          </li>
          <li>
            <a href="demo/search.html">Search of values</a>
          </li>
        </ul>
      </li>

      <li>
        <h3>Integration</h3>
        <ul>
          <li>
            <a href="demo/options.html">Options</a>
          </li>
          <li>
            <a href="demo/callbacks.html">Callbacks</a>
          </li>
          <li>
            <a href="demo/beforeKeyDown.html"> &#x2514; beforeKeyDown</a>
          </li>
          <li>
            <a href="demo/backbone.html">Backbone.js</a>
          </li>
          <li>
            <a href="demo/jquery.html">jQuery</a>
          </li>
          <li>
            <a href="demo/bootstrap.html">Twitter Bootstrap</a>
          </li>
          <li>
            <a href="demo/graphael.html">gRaphaël charts</a>
          </li>
          <li>
            <a href="demo/heatmaps.html">Chroma.js (Heatmaps)</a>
          </li>
          <li>
            <a href="https://github.com/handsontable/hot-table">hot-table (Polymer) <sup><i
              class="icon-external-link"></i></sup></a>
          </li>
          <li>
            <a href="https://github.com/handsontable/ngHandsontable">ngHandsontable (AngularJS) <sup><i
              class="icon-external-link"></i></sup></a>
          </li>
        </ul>
      </li>
    </ul>
    <ul>
      <li><a href="https://twitter.com/handsontable"><i class="icon-twitter"></i> Follow
        @handsontable</a></li>
      <li><a href="https://groups.google.com/forum/?fromgroups=#!forum/handsontable"><i
        class="icon-comment"></i> Discuss on Google Groups</a></li>
    </ul>
  </div>
  <!-- menu end -->
</div>

<div id="github-buttons">
  <span class="github-btn" id="githubWatch">
    <a class="gh-btn github-watchers" href="https://github.com/handsontable/handsontable">
      <span class="gh-ico"></span>
      <span class="gh-text">Star</span>
    </a>
    <a class="gh-count" href="https://github.com/handsontable/handsontable/stargazers"></a>
  </span>

  <span class="github-btn" id="githubFork">
    <a class="gh-btn github-forks" href="https://github.com/handsontable/handsontable">
      <span class="gh-ico"></span>
      <span class="gh-text">Fork</span>
    </a>
    <a class="gh-count" href="https://github.com/handsontable/handsontable/network"></a>
  </span>
</div>

<div id="container">
  <div class="columnLayout">

    <div class="rowLayout">
      <div class="descLayout">
        <div class="pad">
          <div class="warning" id="domainNotice">
            This page has been moved to
            <a href="http://handsontable.com/">http://handsontable.com/</a>. Please update your bookmarks.
          </div>
        </div>

        <div class="pad" data-jsfiddle="example">

          <p style="font-size: 20px"><strong>Handsontable</strong> is a minimalist Excel-like <span class="nobreak">data grid</span>
            editor
            for HTML &amp; JavaScript</p>

          <div class="warning">
            This is Handsontable <a href="https://github.com/handsontable/handsontable/releases" class="ver"></a>, a
<<<<<<< HEAD
            release published on Feb 19, 2015.
=======
            release published on March 9th, 2015.
>>>>>>> faf19e07

            <p>The most prominent changes are:</p>

            <ul>
              <li>more efficient row and column rendering algorithm,</li>
              <li>the removal of jQuery from dependencies and the filename,</li>
              <li>(but we still keep <a href="demo/jquery.html">the jQuery plugin API</a> for backward compatibility),
              </li>
              <li>removal of jQuery UI Datepicker</li>
              <li>dropped support for IE 8 and 9 (if it bothers you, please email us),</li>
              <li>basic iPad 4 support</li>
            </ul>

            Check out the <a href="https://github.com/handsontable/handsontable/releases/tag/0.13.0">full release
            notes</a>. If you experience some rough edges, please report an
            <a href="https://github.com/handsontable/handsontable/issues">issue</a> or temporarily stick to
            version <a href="http://old.handsontable.com">0.10.5 <sup><i
            class="icon-external-link"></i></sup></a>.
          </div>

          <div id="example"></div>
        </div>
      </div>
      <div class="codeLayout">
        <div class="jsFiddle inline-buttons">
          <button class="show-source"></button>
          <button class="jsFiddleLink" data-runfiddle="example">Edit in jsFiddle</button>
          <button name="dump" data-dump="#example" data-instance="hot" title="Prints current data source to Firebug/Chrome Dev Tools">
            Dump data to console
          </button>
        </div>


        <script data-jsfiddle="example">
          var
            data = [
              ['', 'Maserati', 'Mazda', 'Mercedes', 'Mini', 'Mitsubishi'],
              ['2009', 0, 2941, 4303, 354, 5814],
              ['2010', 3, 2905, 2867, 412, 5284],
              ['2011', 4, 2517, 4822, 552, 6127],
              ['2012', 2, 2422, 5399, 776, 4151]
            ],
            container = document.getElementById('example'),
            hot;

          hot = new Handsontable(container, {
            data: data,
            minSpareRows: 1,
            colHeaders: true,
            contextMenu: true
          });

        </script>
      </div>
    </div>

    <script type="text/javascript">
      var showSourceElements = document.querySelectorAll('.show-source');

      for(var i = 0; i < showSourceElements.length ; i++) {
        var showElem = showSourceElements[i];
        showElem.addEventListener('mousedown', function (event) {
          event.preventDefault();

          if(showElem.className.indexOf('shown') > -1) {
            showElem.className = showElem.className.replace('shown', '');
          } else {
            showElem.className += ' shown';
          }

          var preJS = document.querySelectorAll('pre.javascript');
          for(var j = 0; j < preJS.length; j++) {
            if(preJS[j].style.display == '') {
              preJS[j].style.display = 'block';
            } else {
              preJS[j].style.display = '';
            }
          }

          var codeLay = document.querySelectorAll('.codeLayout');
          for(var j = 0; j < codeLay.length; j++) {
            if(codeLay[j].className.indexOf('codeLayoutExpanded') > -1) {
              codeLay[j].className = codeLay[j].className.replace('codeLayoutExpanded', '');
            } else {
              codeLay[j].className += ' codeLayoutExpanded';
            }
          }

        });
      }

      var verHolders = document.querySelectorAll('.ver');
      for(var i = 0; i < verHolders.length; i++) {
        var verText = document.createTextNode(hot.version);
        verHolders[i].appendChild(verText);
      }
    </script>

    <div class="footer-text">.
    </div>
  </div>
</div>

</div>
</div>

<div id="outside-links-wrapper">
  <!-- outside-links start -->
  <div id="outside-links">
    <div class="inline-buttons">
      <a class="button"
         href="https://github.com/handsontable/handsontable/releases">Releases</a>
      <a class="button button-light" href="https://github.com/handsontable/handsontable/wiki"><i
        class="icon-book"></i> Wiki</a>
      <a class="button button-secondary button-light"
         href="https://github.com/handsontable/handsontable/wiki/Options">Options</a>
      <a class="button button-secondary button-light"
         href="https://github.com/handsontable/handsontable/wiki/Methods">Methods</a>
      <a class="button button-secondary" href="https://github.com/handsontable/handsontable/wiki/Events">Events</a>

      <a class="button" href="https://github.com/handsontable/handsontable/wiki/FAQ">F.A.Q.</a>

      <a class="button button-github" href="https://github.com/handsontable/handsontable"><i
        class="icon-github"></i> Source</a>
      <a class="button button-github" href="https://github.com/handsontable/handsontable/issues"><i
        class="icon-bug"></i> Issues</a>
    </div>

    <div class="clear"></div>
  </div>
  <!-- outside-links end -->
</div>

</body>
</html><|MERGE_RESOLUTION|>--- conflicted
+++ resolved
@@ -277,11 +277,7 @@
 
           <div class="warning">
             This is Handsontable <a href="https://github.com/handsontable/handsontable/releases" class="ver"></a>, a
-<<<<<<< HEAD
-            release published on Feb 19, 2015.
-=======
             release published on March 9th, 2015.
->>>>>>> faf19e07
 
             <p>The most prominent changes are:</p>
 
