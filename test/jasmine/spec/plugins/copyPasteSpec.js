describe('CopyPaste plugin', function () {
  var id = 'testContainer';

  beforeEach(function () {
    this.$container = $('<div id="' + id + '"></div>').appendTo('body');
  });

  afterEach(function () {
    if (this.$container) {
      destroy();
      this.$container.remove();
    }
  });


  describe("enabling/disabing plugin", function () {
    it("should enable copyPaste by default", function () {

      var hot = handsontable();

      expect(hot.copyPaste).toBeDefined();

    });

    it("should create copyPaste div if enabled", function () {

      expect($('#CopyPasteDiv').length).toEqual(0);

      var hot = handsontable();

      selectCell(0, 0);
      keyDownUp(Handsontable.helper.keyCode.CONTROL_LEFT); //copyPaste div isn't created until you click CTRL

      expect($('#CopyPasteDiv').length).toEqual(1);

    });

    it("should not create copyPaste div if disabled", function () {

      expect($('#CopyPasteDiv').length).toEqual(0);

      var hot = handsontable({
        copyPaste: false
      });

      selectCell(0, 0);
      keyDownUp(Handsontable.helper.keyCode.CONTROL_LEFT);


      expect($('#CopyPasteDiv').length).toEqual(0);

    });

    it("should not create copyPaste property if plugin is disabled", function () {

      var hot = handsontable({
        copyPaste: false
      });

      expect(hot.copyPaste).toBeUndefined();

    });

    it("should enable/disable plugin using updateSettings", function () {

      var hot = handsontable();

      expect(hot.copyPaste).toBeDefined();

      updateSettings({
        copyPaste: false
      });

      expect(hot.copyPaste).toBeUndefined();

    });

    it("should remove copyPaste div if plugin has been disabled using updateSetting", function () {

      expect($('#CopyPasteDiv').length).toEqual(0);

      var hot = handsontable();

      selectCell(0, 0);
      keyDownUp(Handsontable.helper.keyCode.CONTROL_LEFT);


      expect($('#CopyPasteDiv').length).toEqual(1);

      updateSettings({
        copyPaste: false
      });

      expect($('#CopyPasteDiv').length).toEqual(0);

      selectCell(0, 0);
      keyDownUp(Handsontable.helper.keyCode.CONTROL_LEFT);


      expect($('#CopyPasteDiv').length).toEqual(0);

    });

  });

  describe("setting values copyable", function () {
    it("should set copyable text when selecting a single cell and hitting ctrl", function () {
      handsontable({
        data: createSpreadsheetData(2, 2)
      });

      var copyPasteTextarea = $('textarea.copyPaste');

      expect(copyPasteTextarea.val().length).toEqual(0);

      selectCell(0, 0);
<<<<<<< HEAD
      keyDownUp(Handsontable.helper.keyCode.CONTROL_LEFT);

      expect(copyPasteTextarea.val()).toEqual('A1\n');

    });

    it("should set copyable text when selecting a single cell and hitting left command", function () {
      handsontable({
        data: createSpreadsheetData(2, 2)
      });

      var copyPasteTextarea = $('textarea.copyPaste');

      expect(copyPasteTextarea.val().length).toEqual(0);

      selectCell(0, 0);
      keyDownUp(Handsontable.helper.keyCode.COMMAND_LEFT);

      expect(copyPasteTextarea.val()).toEqual('A1\n');

    });

    it("should set copyable text when selecting a single cell and hitting right command", function () {
      handsontable({
        data: createSpreadsheetData(2, 2)
      });

      var copyPasteTextarea = $('textarea.copyPaste');

      expect(copyPasteTextarea.val().length).toEqual(0);

      selectCell(0, 0);
      keyDownUp(Handsontable.helper.keyCode.COMMAND_RIGHT);
=======
      $(document.activeElement).trigger($.Event('keydown', {keyCode: Handsontable.helper.keyCode.C, ctrlKey: true}));
>>>>>>> e39d12ed

      expect(copyPasteTextarea.val()).toEqual('A1\n');

    });

    it("should set copyable text when selecting multiple cells and hitting ctrl", function () {
      handsontable({
        data: createSpreadsheetData(2, 2)
      });

      var copyPasteTextarea = $('textarea.copyPaste');

      expect(copyPasteTextarea.val().length).toEqual(0);

      selectCell(0, 0, 1, 0);
      $(document.activeElement).trigger($.Event('keydown', {keyCode: Handsontable.helper.keyCode.C, ctrlKey: true}));

      expect(copyPasteTextarea.val()).toEqual('A1\nA2\n');

    });

    it("should set copyable text when selecting all cells with CTRL+A", function () {
      handsontable({
        data: createSpreadsheetData(2, 2)
      });

      var copyPasteTextarea = $('textarea.copyPaste');

      expect(copyPasteTextarea.val().length).toEqual(0);

      selectCell(0, 0);
      $(document.activeElement).trigger($.Event('keydown', {keyCode: Handsontable.helper.keyCode.A, ctrlKey: true}));

      waits(0);

      runs(function () {
        expect(getSelected()).toEqual([0, 0, 1, 1]);

        expect(copyPasteTextarea.val()).toEqual('A1\tB1\nA2\tB2\n');
      });

    });

    it("should not throw error when no cell is selected (#1221)", function () {

      handsontable({
        data: createSpreadsheetData(2, 2)
      });

      selectCell(0, 0);
      deselectCell();

      function keydownCtrl(){
        $(document).trigger($.Event('keydown', {
          keyCode: Handsontable.helper.keyCode.COMMAND_LEFT
        }));
      }

      expect(keydownCtrl).not.toThrow();  //expect no to throw any exception

    });

    it("should set copyable text when selecting a single cell with specified type and hitting ctrl (#1300)", function () {
      handsontable({
        data: [['A', 1], ['B', 2]],
        columns: [
          {
            type: 'text'
          },
          {
            type: 'numeric'
          }
        ]
      });

      var copyPasteTextarea = $('textarea.copyPaste');

      expect(copyPasteTextarea.val().length).toEqual(0);

      selectCell(0, 0, 1, 1);
      $(document.activeElement).trigger($.Event('keydown', {keyCode: Handsontable.helper.keyCode.C, ctrlKey: true}));
      expect(copyPasteTextarea.val()).toEqual('A\t1\nB\t2\n');

    });


    describe("working with multiple tables", function () {

      beforeEach(function () {
        this.$container2 = $('<div id="' + id + '2"></div>').appendTo('body');
      });

      afterEach(function () {
        if (this.$container2) {
          this.$container2.handsontable('destroy');
          this.$container2.remove();
        }
      });


      it("should disable copyPaste only in particular table", function () {
        var hot1 = handsontable();
        var hot2 = this.$container2.handsontable({
          copyPaste: false
        });

        expect(hot1.copyPaste).toBeDefined();
        expect(hot2.copyPaste).toBeUndefined();

      });

      it("should create only one CopyPasteDiv regardless of the number of tables", function () {
        var hot1 = handsontable();
        var hot2 = this.$container2.handsontable();

        expect($('#CopyPasteDiv').length).toEqual(1);
      });

      it("should leave CopyPasteDiv as long as at least one table has copyPaste enabled", function () {
        var hot1 = handsontable();
        var hot2 = this.$container2.handsontable().handsontable('getInstance');

        expect($('#CopyPasteDiv').length).toEqual(1);

        hot1.updateSettings({
          copyPaste: false
        });

        expect($('#CopyPasteDiv').length).toEqual(1);

        hot2.updateSettings({
          copyPaste: false
        });

        expect($('#CopyPasteDiv').length).toEqual(0);
      });

    });


  });


});<|MERGE_RESOLUTION|>--- conflicted
+++ resolved
@@ -114,43 +114,7 @@
       expect(copyPasteTextarea.val().length).toEqual(0);
 
       selectCell(0, 0);
-<<<<<<< HEAD
-      keyDownUp(Handsontable.helper.keyCode.CONTROL_LEFT);
-
-      expect(copyPasteTextarea.val()).toEqual('A1\n');
-
-    });
-
-    it("should set copyable text when selecting a single cell and hitting left command", function () {
-      handsontable({
-        data: createSpreadsheetData(2, 2)
-      });
-
-      var copyPasteTextarea = $('textarea.copyPaste');
-
-      expect(copyPasteTextarea.val().length).toEqual(0);
-
-      selectCell(0, 0);
-      keyDownUp(Handsontable.helper.keyCode.COMMAND_LEFT);
-
-      expect(copyPasteTextarea.val()).toEqual('A1\n');
-
-    });
-
-    it("should set copyable text when selecting a single cell and hitting right command", function () {
-      handsontable({
-        data: createSpreadsheetData(2, 2)
-      });
-
-      var copyPasteTextarea = $('textarea.copyPaste');
-
-      expect(copyPasteTextarea.val().length).toEqual(0);
-
-      selectCell(0, 0);
-      keyDownUp(Handsontable.helper.keyCode.COMMAND_RIGHT);
-=======
       $(document.activeElement).trigger($.Event('keydown', {keyCode: Handsontable.helper.keyCode.C, ctrlKey: true}));
->>>>>>> e39d12ed
 
       expect(copyPasteTextarea.val()).toEqual('A1\n');
 
