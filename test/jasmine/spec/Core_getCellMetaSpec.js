--- conflicted
+++ resolved
@@ -80,14 +80,10 @@
           return {
             type: 'checkbox',
             renderer: function (instance, td, row, col, prop, value, cellProperties) {
-              //taken from demo/renderers.html
-              Handsontable.TextCell.renderer.apply(this, arguments);
+                //taken from demo/renderers.html
+                Handsontable.TextCell.renderer.apply(this, arguments);
 
-<<<<<<< HEAD
                 td.style.backgroundColor = 'yellow';
-=======
-              td.style.background = 'yellow';
->>>>>>> e05539fe
             }
           }
         }
