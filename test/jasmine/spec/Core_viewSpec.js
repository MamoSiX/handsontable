--- conflicted
+++ resolved
@@ -68,14 +68,14 @@
     expect(this.$container.height()).toEqual(60);
     expect(this.$container.find('.wtHolder .wtHider').height()).toBeGreaterThan(60);
 
-    expect(htCore.find('tr:eq(0) td:eq(0)').html()).toEqual("A1");
-    expect(htCore.find('tr:eq(1) td:eq(0)').html()).toEqual("A2");
-    expect(htCore.find('tr:eq(2) td:eq(0)').html()).toEqual("A3");
-
-    htCore.find('tr:eq(3) td:eq(0)').simulate('mousedown');
-    expect(htCore.find('tr:eq(0) td:eq(0)').html()).toEqual("A2"); //test whether it scrolled
-    expect(htCore.find('tr:eq(1) td:eq(0)').html()).toEqual("A3"); //test whether it scrolled
-    expect(htCore.find('tr:eq(2) td:eq(0)').html()).toEqual("A4"); //test whether it scrolled
+    expect(htCore.find('tr:eq(0) td:eq(0)').html()).toEqual("A0");
+    expect(htCore.find('tr:eq(1) td:eq(0)').html()).toEqual("A1");
+    expect(htCore.find('tr:eq(2) td:eq(0)').html()).toEqual("A2");
+
+    htCore.find('tr:eq(3) td:eq(0)').trigger('mousedown');
+    expect(htCore.find('tr:eq(0) td:eq(0)').html()).toEqual("A1"); //test whether it scrolled
+    expect(htCore.find('tr:eq(1) td:eq(0)').html()).toEqual("A2"); //test whether it scrolled
+    expect(htCore.find('tr:eq(2) td:eq(0)').html()).toEqual("A3"); //test whether it scrolled
     expect(getSelected()).toEqual([3, 0, 3, 0]); //test whether it is selected
   });
 
@@ -90,9 +90,9 @@
 
     var htCore = getHtCore();
 
-    expect(htCore.find('tr:eq(0) td:eq(0)').html()).toEqual("A1");
-    expect(htCore.find('tr:eq(0) td:eq(1)').html()).toEqual("B1");
-    expect(htCore.find('tr:eq(0) td:eq(2)').html()).toEqual("C1");
+    expect(htCore.find('tr:eq(0) td:eq(0)').html()).toEqual("A0");
+    expect(htCore.find('tr:eq(0) td:eq(1)').html()).toEqual("B0");
+    expect(htCore.find('tr:eq(0) td:eq(2)').html()).toEqual("C0");
 
     selectCell(0, 0);
 
@@ -101,9 +101,9 @@
     keyDown('arrow_down');
     keyDown('arrow_down');
 
-    expect(htCore.find('tr:eq(0) td:eq(0)').html()).toEqual("A1");
-    expect(htCore.find('tr:eq(1) td:eq(0)').html()).toEqual("A3");
-    expect(htCore.find('tr:eq(2) td:eq(0)').html()).toEqual("A4");
+    expect(htCore.find('tr:eq(0) td:eq(0)').html()).toEqual("A0");
+    expect(htCore.find('tr:eq(1) td:eq(0)').html()).toEqual("A2");
+    expect(htCore.find('tr:eq(2) td:eq(0)').html()).toEqual("A3");
 
   });
 
@@ -124,32 +124,32 @@
     var topClone = this.$container.find('.ht_clone_top');
 
     expect(topClone.find('tr').length).toEqual(1);
-    expect(topClone.find('tr:eq(0) td:eq(0)').html()).toEqual("A1");
-
-    expect(htCore.find('tr:eq(0) td:eq(0)').html()).toEqual("A1");
+    expect(topClone.find('tr:eq(0) td:eq(0)').html()).toEqual("A0");
+
+    expect(htCore.find('tr:eq(0) td:eq(0)').html()).toEqual("A0");
+    expect(htCore.find('tr:eq(1) td:eq(0)').html()).toEqual("A1");
+    expect(htCore.find('tr:eq(2) td:eq(0)').html()).toEqual("A2");
+    expect(htCore.find('tr:eq(3) td:eq(0)').html()).toEqual("A3");
+
+    keyDown('arrow_down');
+    keyDown('arrow_down');
+    keyDown('arrow_down');
+    keyDown('arrow_down');
+
+    expect(topClone.find('tr').length).toEqual(1);
+    expect(topClone.find('tr:eq(0) td:eq(0)').html()).toEqual("A0");
+
+    expect(htCore.find('tr:eq(0) td:eq(0)').html()).toEqual("A0");
     expect(htCore.find('tr:eq(1) td:eq(0)').html()).toEqual("A2");
     expect(htCore.find('tr:eq(2) td:eq(0)').html()).toEqual("A3");
     expect(htCore.find('tr:eq(3) td:eq(0)').html()).toEqual("A4");
 
-    keyDown('arrow_down');
-    keyDown('arrow_down');
-    keyDown('arrow_down');
-    keyDown('arrow_down');
-
-    expect(topClone.find('tr').length).toEqual(1);
-    expect(topClone.find('tr:eq(0) td:eq(0)').html()).toEqual("A1");
-
-    expect(htCore.find('tr:eq(0) td:eq(0)').html()).toEqual("A1");
-    expect(htCore.find('tr:eq(1) td:eq(0)').html()).toEqual("A3");
-    expect(htCore.find('tr:eq(2) td:eq(0)').html()).toEqual("A4");
-    expect(htCore.find('tr:eq(3) td:eq(0)').html()).toEqual("A5");
-
     selectCell(0, 0);
 
-    expect(htCore.find('tr:eq(0) td:eq(0)').html()).toEqual("A1");
-    expect(htCore.find('tr:eq(1) td:eq(0)').html()).toEqual("A2");
-    expect(htCore.find('tr:eq(2) td:eq(0)').html()).toEqual("A3");
-    expect(htCore.find('tr:eq(3) td:eq(0)').html()).toEqual("A4");
+    expect(htCore.find('tr:eq(0) td:eq(0)').html()).toEqual("A0");
+    expect(htCore.find('tr:eq(1) td:eq(0)').html()).toEqual("A1");
+    expect(htCore.find('tr:eq(2) td:eq(0)').html()).toEqual("A2");
+    expect(htCore.find('tr:eq(3) td:eq(0)').html()).toEqual("A3");
 
     HOT.updateSettings({
       fixedRowsTop: 2
@@ -595,8 +595,7 @@
     });
 
     it("should stretch all visible columns with overflow auto", function() {
-
-			this.$container[0].style.width = '501px';
+      this.$container[0].style.width = '501px';
       this.$container[0].style.height = '100px';
       this.$container[0].style.overflow = 'auto';
 
@@ -612,22 +611,15 @@
       var masterTH = this.$container[0].querySelectorAll(".ht_master thead tr th");
       var overlayTH = this.$container[0].querySelectorAll(".ht_clone_top thead tr th");
 
-
       expect(masterTH[0].offsetWidth).toEqual(50);
       expect(overlayTH[0].offsetWidth).toEqual(50);
 
-<<<<<<< HEAD
 
       var result = navigator.platform == "Win32" ? 86 : 87;
       expect(masterTH[1].offsetWidth).toEqual(result);
       expect(overlayTH[1].offsetWidth).toEqual(result); //if you get 90, it means it is calculated before scrollbars were applied
-=======
-			expect(masterTH[1].offsetWidth).toEqual(90);
-      expect(overlayTH[1].offsetWidth).toEqual(90); //if you get 90, it means it is calculated before scrollbars were applied
-
->>>>>>> aa248c6f
-
-			expect(masterTH[2].offsetWidth).toEqual(overlayTH[2].offsetWidth);
+
+      expect(masterTH[2].offsetWidth).toEqual(overlayTH[2].offsetWidth);
       expect(masterTH[3].offsetWidth).toEqual(overlayTH[3].offsetWidth);
       expect(masterTH[4].offsetWidth).toEqual(overlayTH[4].offsetWidth);
       expect(masterTH[5].offsetWidth).toEqual(overlayTH[5].offsetWidth);
