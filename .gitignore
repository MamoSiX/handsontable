--- conflicted
+++ resolved
@@ -2,9 +2,6 @@
 .idea
 _SpecRunner.html
 .grunt
-<<<<<<< HEAD
+.DS_Store
 cars.sqlite
-dev.html
-=======
-.DS_Store
->>>>>>> b17b702b
+dev.html