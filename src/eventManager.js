import { polymerWrap, closest } from './helpers/dom/element';
import { hasOwnProperty } from './helpers/object';
import { isWebComponentSupportedNatively } from './helpers/feature';
import { stopImmediatePropagation as _stopImmediatePropagation } from './helpers/dom/event';

/**
 * Counter which tracks unregistered listeners (useful for detecting memory leaks).
 *
 * @type {Number}
 */
let listenersCounter = 0;

/**
 * Event DOM manager for internal use in Handsontable.
 *
 * @class EventManager
 * @util
 */
class EventManager {
  /**
   * @param {Object} [context=null]
   * @private
   */
  constructor(context = null) {
    this.context = context || this;

    if (!this.context.eventListeners) {
      this.context.eventListeners = [];
    }
  }

  /**
   * Register specified listener (`eventName`) to the element.
   *
   * @param {Element} element Target element.
   * @param {String} eventName Event name.
   * @param {Function} callback Function which will be called after event occur.
   * @param {Boolean} useCapture A Boolean indicating whether events of this type will be dispatched to the registered listener.
   * @returns {Function} Returns function which you can easily call to remove that event
   */
  addEventListener(element, eventName, callback, useCapture = false) {
    const context = this.context;

    function callbackProxy(event) {
      callback.call(this, extendEvent(context, event));
    }

    this.context.eventListeners.push({
      element,
      event: eventName,
      callback,
      callbackProxy,
    });

<<<<<<< HEAD
    if (window.addEventListener) {
      element.addEventListener(eventName, callbackProxy, useCapture);
    } else {
      element.attachEvent(`on${eventName}`, callbackProxy);
    }

=======
    element.addEventListener(eventName, callbackProxy, false);
>>>>>>> 0dc24b57
    listenersCounter += 1;

    return () => {
      this.removeEventListener(element, eventName, callback, useCapture);
    };
  }

  /**
   * Remove the event listener previously registered.
   *
   * @param {Element} element Target element.
   * @param {String} eventName Event name.
   * @param {Function} callback Function to remove from the event target. It must be the same as during registration listener.
   * @param {Boolean} useCapture A Boolean indicating whether events of this type will be dispatched to the registered listener.
   */
  removeEventListener(element, eventName, callback, useCapture) {
    let len = this.context.eventListeners.length;
    let tmpEvent;

    while (len) {
      len -= 1;
      tmpEvent = this.context.eventListeners[len];

      if (tmpEvent.event === eventName && tmpEvent.element === element) {
        if (callback && callback !== tmpEvent.callback) {
          /* eslint-disable no-continue */
          continue;
        }
        this.context.eventListeners.splice(len, 1);
<<<<<<< HEAD

        if (tmpEvent.element.removeEventListener) {
          tmpEvent.element.removeEventListener(tmpEvent.event, tmpEvent.callbackProxy, useCapture);
        } else {
          tmpEvent.element.detachEvent(`on${tmpEvent.event}`, tmpEvent.callbackProxy);
        }
=======
        tmpEvent.element.removeEventListener(tmpEvent.event, tmpEvent.callbackProxy, false);
>>>>>>> 0dc24b57
        listenersCounter -= 1;
      }
    }
  }

  /**
   * Clear all previously registered events.
   *
   * @private
   * @since 0.15.0-beta3
   */
  clearEvents() {
    if (!this.context) {
      return;
    }
    let len = this.context.eventListeners.length;

    while (len) {
      len -= 1;
      const event = this.context.eventListeners[len];

      if (event) {
        this.removeEventListener(event.element, event.event, event.callback, event.useCapture);
      }
    }
  }

  /**
   * Clear all previously registered events.
   */
  clear() {
    this.clearEvents();
  }

  /**
   * Destroy instance of EventManager.
   */
  destroy() {
    this.clearEvents();
    this.context = null;
  }

  /**
   * Trigger event at the specified target element.
   *
   * @param {Element} element Target element.
   * @param {String} eventName Event name.
   */
  fireEvent(element, eventName) {
    const options = {
      bubbles: true,
      cancelable: (eventName !== 'mousemove'),
      view: window,
      detail: 0,
      screenX: 0,
      screenY: 0,
      clientX: 1,
      clientY: 1,
      ctrlKey: false,
      altKey: false,
      shiftKey: false,
      metaKey: false,
      button: 0,
      relatedTarget: undefined,
    };
    let event;

    if (document.createEvent) {
      event = document.createEvent('MouseEvents');
      event.initMouseEvent(eventName, options.bubbles, options.cancelable,
        options.view, options.detail,
        options.screenX, options.screenY, options.clientX, options.clientY,
        options.ctrlKey, options.altKey, options.shiftKey, options.metaKey,
        options.button, options.relatedTarget || document.body.parentNode);

    } else {
      event = document.createEventObject();
    }

    if (element.dispatchEvent) {
      element.dispatchEvent(event);
    } else {
      element.fireEvent(`on${eventName}`, event);
    }
  }
}

/**
 * @param {Object} context
 * @param {Event} event
 * @private
 * @returns {*}
 */
function extendEvent(context, event) {
  const componentName = 'HOT-TABLE';
  let isHotTableSpotted;
  let fromElement;
  let realTarget;
  let target;
  let len;

  event.isTargetWebComponent = false;
  event.realTarget = event.target;

  const nativeStopImmediatePropagation = event.stopImmediatePropagation;

  event.stopImmediatePropagation = function() {
    nativeStopImmediatePropagation.apply(this);
    _stopImmediatePropagation(this);
  };

  if (!EventManager.isHotTableEnv) {
    return event;
  }
  // eslint-disable-next-line no-param-reassign
  event = polymerWrap(event);
  len = event.path ? event.path.length : 0;

  while (len) {
    len -= 1;

    if (event.path[len].nodeName === componentName) {
      isHotTableSpotted = true;

    } else if (isHotTableSpotted && event.path[len].shadowRoot) {
      target = event.path[len];

      break;
    }
    if (len === 0 && !target) {
      target = event.path[len];
    }
  }
  if (!target) {
    target = event.target;
  }
  event.isTargetWebComponent = true;

  if (isWebComponentSupportedNatively()) {
    event.realTarget = event.srcElement || event.toElement;

  } else if (hasOwnProperty(context, 'hot') || context.isHotTableEnv || context.wtTable) {
    // Polymer doesn't support `event.target` property properly we must emulate it ourselves
    if (hasOwnProperty(context, 'hot')) {
      // Custom element
      fromElement = context.hot ? context.hot.view.wt.wtTable.TABLE : null;

    } else if (context.isHotTableEnv) {
      // Handsontable.Core
      fromElement = context.view.activeWt.wtTable.TABLE.parentNode.parentNode;

    } else if (context.wtTable) {
      // Walkontable
      fromElement = context.wtTable.TABLE.parentNode.parentNode;
    }
    realTarget = closest(event.target, [componentName], fromElement);

    if (realTarget) {
      event.realTarget = fromElement.querySelector(componentName) || event.target;
    } else {
      event.realTarget = event.target;
    }
  }

  Object.defineProperty(event, 'target', {
    get() {
      return polymerWrap(target);
    },
    enumerable: true,
    configurable: true,
  });

  return event;
}

export default EventManager;

export function getListenersCounter() {
  return listenersCounter;
}<|MERGE_RESOLUTION|>--- conflicted
+++ resolved
@@ -52,16 +52,7 @@
       callbackProxy,
     });
 
-<<<<<<< HEAD
-    if (window.addEventListener) {
-      element.addEventListener(eventName, callbackProxy, useCapture);
-    } else {
-      element.attachEvent(`on${eventName}`, callbackProxy);
-    }
-
-=======
-    element.addEventListener(eventName, callbackProxy, false);
->>>>>>> 0dc24b57
+    element.addEventListener(eventName, callbackProxy, useCapture);
     listenersCounter += 1;
 
     return () => {
@@ -91,16 +82,7 @@
           continue;
         }
         this.context.eventListeners.splice(len, 1);
-<<<<<<< HEAD
-
-        if (tmpEvent.element.removeEventListener) {
-          tmpEvent.element.removeEventListener(tmpEvent.event, tmpEvent.callbackProxy, useCapture);
-        } else {
-          tmpEvent.element.detachEvent(`on${tmpEvent.event}`, tmpEvent.callbackProxy);
-        }
-=======
-        tmpEvent.element.removeEventListener(tmpEvent.event, tmpEvent.callbackProxy, false);
->>>>>>> 0dc24b57
+        tmpEvent.element.removeEventListener(tmpEvent.event, tmpEvent.callbackProxy, useCapture);
         listenersCounter -= 1;
       }
     }
