--- conflicted
+++ resolved
@@ -42,13 +42,9 @@
       afterOnCellCornerMouseDown: [],
       afterScrollVertically: [],
       afterScrollHorizontally: [],
-<<<<<<< HEAD
-	  afterCellMetaReset:[],
-      afterDocumentKeyDown: [],
-=======
       afterCellMetaReset: [],
       afterIsMultipleSelectionCheck: [],
->>>>>>> 58689b92
+      afterDocumentKeyDown: [],
 
       // Modifiers
       modifyColWidth: [],
