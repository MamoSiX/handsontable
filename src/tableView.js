--- conflicted
+++ resolved
@@ -392,33 +392,21 @@
         }
       }
 
-      Handsontable.hooks.run(instance, 'afterOnCellMouseDown', event, coords, TD);
+      instance.runHooks('afterOnCellMouseDown', event, coords, TD);
       that.activeWt = that.wt;
     },
     onCellMouseOut: function(event, coords, TD, wt) {
       that.activeWt = wt;
-      Handsontable.hooks.run(instance, 'beforeOnCellMouseOut', event, coords, TD);
+      instance.runHooks('beforeOnCellMouseOut', event, coords, TD);
 
       if (isImmediatePropagationStopped(event)) {
         return;
       }
-<<<<<<< HEAD
-
-      Handsontable.hooks.run(instance, 'afterOnCellMouseOut', event, coords, TD);
-      that.activeWt = that.wt;
-    },
-    onCellMouseOver: function(event, coords, TD, wt) {
-=======
+
       instance.runHooks('afterOnCellMouseDown', event, coords, TD);
       that.activeWt = that.wt;
     },
-    /* onCellMouseOut: function (/*event, coords, TD* /) {
-     if (isMouseDown && that.settings.fragmentSelection === 'single') {
-     clearTextSelection(); //otherwise text selection blinks during multiple cells selection
-     }
-     },*/
     onCellMouseOver(event, coords, TD, wt) {
->>>>>>> 8febc1ab
       let blockCalculations = {
         row: false,
         column: false,
