function WalkontableTableRenderer(wtTable) {
  this.wtTable = wtTable;
  this.instance = wtTable.instance;
  this.rowFilter = wtTable.rowFilter;
  this.columnFilter = wtTable.columnFilter;

  this.TABLE = wtTable.TABLE;
  this.THEAD = wtTable.THEAD;
  this.TBODY = wtTable.TBODY;
  this.COLGROUP = wtTable.COLGROUP;

  this.utils = WalkontableTableRenderer.utils;

}

WalkontableTableRenderer.prototype.render = function () {
  if (!this.wtTable.isWorkingOnClone()) {
    this.instance.getSetting('beforeDraw', true);
  }

  this.rowHeaders = this.instance.getSetting('rowHeaders');
  this.rowHeaderCount = this.rowHeaders.length;
  this.fixedRowsTop = this.instance.getSetting('fixedRowsTop');
  this.columnHeaders = this.instance.getSetting('columnHeaders');
  this.columnHeaderCount = this.columnHeaders.length;

  var visibleColIndex
    , totalRows = this.instance.getSetting('totalRows')
    , totalColumns = this.instance.getSetting('totalColumns')
    , displayTds
    , adjusted = false
    , workspaceWidth
    , cloneLimit = this.instance.wtViewport.rowsPreCalculator.countRendered;

  if (totalColumns > 0) {
    if (this.wtTable.isWorkingOnClone()) {
      if (this.instance.cloneOverlay instanceof WalkontableVerticalScrollbarNative || this.instance.cloneOverlay instanceof WalkontableCornerScrollbarNative) {
        cloneLimit = this.fixedRowsTop;
      }
      else if (this.instance.cloneOverlay instanceof WalkontableDebugOverlay) {
        cloneLimit = totalRows;
      }
    }

    this.adjustAvailableNodes();
    adjusted = true;

    this.renderColGroups();


    this.renderColumnHeaders();

    displayTds = this.wtTable.getRenderedColumnsCount();

    //Render table rows
    this.renderRows(totalRows, cloneLimit, displayTds);

    if (!this.wtTable.isWorkingOnClone()) {
      workspaceWidth = this.instance.wtViewport.getWorkspaceWidth();
      this.instance.wtViewport.containerWidth = null;
      this.wtTable.getColumnStrategy().stretch();
    }

    this.adjustColumnWidths(displayTds);
  }

  if (!adjusted) {
    this.adjustAvailableNodes();
  }

  this.removeRedundantRows(cloneLimit);

  if (!this.wtTable.isWorkingOnClone()) {
    this.markOversizedRows();

    this.instance.wtViewport.createCalculators();

    this.instance.wtScrollbars.applyToDOM();

    if (workspaceWidth !== this.instance.wtViewport.getWorkspaceWidth()) {
      //workspace width changed though to shown/hidden vertical scrollbar. Let's reapply stretching
      this.instance.wtViewport.containerWidth = null;
      this.wtTable.getColumnStrategy().stretch();
      var cache = this.instance.wtTable.columnWidthCache;
      for (visibleColIndex = 0; visibleColIndex < this.wtTable.getColumnStrategy().cellCount; visibleColIndex++) {
        var width = this.wtTable.getColumnStrategy().getSize(visibleColIndex);
        this.COLGROUP.childNodes[visibleColIndex + this.rowHeaderCount].style.width = width + 'px';
        cache[visibleColIndex] = width;
      }
    }

    this.instance.wtScrollbars.refresh(false);

    this.instance.getSetting('onDraw', true);
  }

};

WalkontableTableRenderer.prototype.removeRedundantRows = function (renderedRowsCount) {
  while (this.wtTable.tbodyChildrenLength > renderedRowsCount) {
    this.TBODY.removeChild(this.TBODY.lastChild);
    this.wtTable.tbodyChildrenLength--;
  }
};

WalkontableTableRenderer.prototype.renderRows = function (totalRows, cloneLimit, displayTds) {
  var lastTD, TR;
  var visibleRowIndex = 0;
  var sourceRowIndex = this.rowFilter.renderedToSource(visibleRowIndex);
  var isWorkingOnClone = this.wtTable.isWorkingOnClone();

  while (sourceRowIndex < totalRows && sourceRowIndex >= 0) {
    if (visibleRowIndex > 1000) {
      throw new Error('Security brake: Too much TRs. Please define height for your table, which will enforce scrollbars.');
    }

    if (cloneLimit !== void 0 && visibleRowIndex === cloneLimit) {
      break; //we have as much rows as needed for this clone
    }

    TR = this.getOrCreateTrForRow(visibleRowIndex, TR);

    //Render row headers
    this.renderRowHeaders(sourceRowIndex, TR);

    this.adjustColumns(TR, displayTds + this.rowHeaderCount);

    lastTD = this.renderCells(sourceRowIndex, TR, displayTds);

    //after last column is rendered, check if last cell is fully displayed
    if (!isWorkingOnClone) {
      this.resetOversizedRow(sourceRowIndex);
    }


    if (TR.firstChild) {
<<<<<<< HEAD
      var height = this.instance.getSetting('rowHeight', sourceRowIndex); //if I have 2 fixed columns with one-line content and the 3rd column has a multiline content, this is the way to make sure that the overlay will has same row height
      if (height) {
=======
      var height = this.instance.wtTable.getRowHeight(sourceRowIndex); //if I have 2 fixed columns with one-line content and the 3rd column has a multiline content, this is the way to make sure that the overlay will has same row height
      if(height) {
>>>>>>> 5573376a
        TR.firstChild.style.height = height + 'px';
      }
      else {
        TR.firstChild.style.height = '';
      }
    }

    visibleRowIndex++;

    sourceRowIndex = this.rowFilter.renderedToSource(visibleRowIndex);
  }
};

WalkontableTableRenderer.prototype.resetOversizedRow = function (sourceRow) {
  if (this.instance.wtViewport.oversizedRows && this.instance.wtViewport.oversizedRows[sourceRow]) {
    this.instance.wtViewport.oversizedRows[sourceRow] = void 0;  //void 0 is faster than delete, see http://jsperf.com/delete-vs-undefined-vs-null/16
  }
};

WalkontableTableRenderer.prototype.markOversizedRows = function () {
  var previousRowHeight
    , trInnerHeight
    , sourceRowIndex
    , currentTr;

  var rowCount = this.instance.wtTable.TBODY.childNodes.length;
  while (rowCount) {
    rowCount--;
    sourceRowIndex = this.instance.wtTable.rowFilter.renderedToSource(rowCount);
    previousRowHeight = this.instance.wtTable.getRowHeight(sourceRowIndex);
    currentTr = this.instance.wtTable.getTrForRow(sourceRowIndex);

    trInnerHeight = Handsontable.Dom.innerHeight(currentTr) - 1;

    if ((!previousRowHeight && this.instance.wtSettings.settings.defaultRowHeight < trInnerHeight || previousRowHeight < trInnerHeight)) {
      this.instance.wtViewport.oversizedRows[sourceRowIndex] = trInnerHeight;
    }
  }

};

WalkontableTableRenderer.prototype.renderCells = function (sourceRowIndex, TR, displayTds) {
  var TD, sourceColIndex;
  for (var visibleColIndex = 0; visibleColIndex < displayTds; visibleColIndex++) {
    sourceColIndex = this.columnFilter.renderedToSource(visibleColIndex);
    if (visibleColIndex === 0) {
      TD = TR.childNodes[this.columnFilter.sourceColumnToVisibleRowHeadedColumn(sourceColIndex)];
    }
    else {
      TD = TD.nextSibling; //http://jsperf.com/nextsibling-vs-indexed-childnodes
    }

    //If the number of headers has been reduced, we need to replace excess TH with TD
    if (TD.nodeName == 'TH') {
      TD = this.utils.replaceThWithTd(TD, TR);
    }

    if (!Handsontable.Dom.hasClass(TD, 'hide')) {
      TD.className = '';
    }

    TD.removeAttribute('style');

    this.instance.getSetting('cellRenderer', sourceRowIndex, sourceColIndex, TD);

  }

  return TD;
};

WalkontableTableRenderer.prototype.adjustColumnWidths = function (displayTds) {
  var cache = this.instance.wtTable.columnWidthCache;
  var cacheChanged = false;
  var width;
  for (var visibleColIndex = 0; visibleColIndex < displayTds; visibleColIndex++) {
    if (this.wtTable.isWorkingOnClone()) {
      width = this.instance.cloneSource.wtTable.columnWidthCache[visibleColIndex];
    }
    else {
      width = this.wtTable.getColumnStrategy().getSize(visibleColIndex);
    }
    if (width !== cache[visibleColIndex]) {
      this.COLGROUP.childNodes[visibleColIndex + this.rowHeaderCount].style.width = width + 'px';
      cache[visibleColIndex] = width;
      cacheChanged = true;
    }
  }
};

WalkontableTableRenderer.prototype.appendToTbody = function (TR) {
  this.TBODY.appendChild(TR);
  this.wtTable.tbodyChildrenLength++;
};

WalkontableTableRenderer.prototype.getOrCreateTrForRow = function (rowIndex, currentTr) {
  var TR;

  if (rowIndex >= this.wtTable.tbodyChildrenLength) {
    TR = this.createRow();
    this.appendToTbody(TR);
  } else if (rowIndex === 0) {
    TR = this.TBODY.firstChild;
  } else {
    TR = currentTr.nextSibling; //http://jsperf.com/nextsibling-vs-indexed-childnodes
  }

  return TR;
};

WalkontableTableRenderer.prototype.createRow = function () {
  var TR = document.createElement('TR');
  for (var visibleColIndex = 0; visibleColIndex < this.rowHeaderCount; visibleColIndex++) {
    TR.appendChild(document.createElement('TH'));
  }

  return TR;
};

WalkontableTableRenderer.prototype.renderRowHeader = function(row, col, TH){
  TH.className = '';
  TH.removeAttribute('style');
  this.rowHeaders[col](row, TH, col);
};

WalkontableTableRenderer.prototype.renderRowHeaders = function (row, TR) {
  for (var TH = TR.firstChild, visibleColIndex = 0; visibleColIndex < this.rowHeaderCount; visibleColIndex++) {

    //If the number of row headers increased we need to create TH or replace an existing TD node with TH
    if (!TH) {
      TH = document.createElement('TH');
      TR.appendChild(TH);
    } else if (TH.nodeName == 'TD') {
      TH = this.utils.replaceTdWithTh(TH, TR);
    }

    this.renderRowHeader(row, visibleColIndex, TH);
    TH = TH.nextSibling; //http://jsperf.com/nextsibling-vs-indexed-childnodes
  }
};

WalkontableTableRenderer.prototype.adjustAvailableNodes = function () {

  this.refreshStretching(); //actually it is wrong position because it assumes rowHeader would be always 50px wide (because we measure before it is filled with text). TODO: debug

  //adjust COLGROUP
  this.adjustColGroups();

  //adjust THEAD
  this.adjustThead();

};

WalkontableTableRenderer.prototype.renderColumnHeaders = function () {
  if (!this.columnHeaderCount) {
    return;
  }

<<<<<<< HEAD
    var columnCount = this.getColumnCount()
    , TR;
=======
  var columnCount = this.wtTable.getRenderedColumnsCount();
>>>>>>> 5573376a

  for (var i = 0; i < this.columnHeaderCount; i++) {
    TR = this.getTrForColumnHeaders(i);

<<<<<<< HEAD
    for (var columnIndex = (-1) * this.rowHeaderCount; columnIndex < columnCount; columnIndex++) {
      this.renderColumnHeader(i, columnIndex, TR.childNodes[columnIndex + this.rowHeaderCount]);
=======
  for (var columnIndex = 0; columnIndex < columnCount; columnIndex++) {
    if (this.columnHeaders.length) {
     this.renderColumnHeader( this.columnFilter.renderedToSource(columnIndex), TR.childNodes[this.rowHeaderCount + columnIndex]);
>>>>>>> 5573376a
    }
  }
};

WalkontableTableRenderer.prototype.adjustColGroups = function () {
  var columnCount = this.wtTable.getRenderedColumnsCount();

  //adjust COLGROUP
  while (this.wtTable.colgroupChildrenLength < columnCount + this.rowHeaderCount) {
    this.COLGROUP.appendChild(document.createElement('COL'));
    this.wtTable.colgroupChildrenLength++;
  }
  while (this.wtTable.colgroupChildrenLength > columnCount + this.rowHeaderCount) {
    this.COLGROUP.removeChild(this.COLGROUP.lastChild);
    this.wtTable.colgroupChildrenLength--;
    if (this.wtTable.columnWidthCache) {
      this.wtTable.columnWidthCache.splice(-1, 1);
    }
  }
};

WalkontableTableRenderer.prototype.adjustThead = function () {
  var columnCount = this.wtTable.getRenderedColumnsCount();
  var TR = this.THEAD.firstChild;
  if (this.columnHeaders.length) {

    for (var i = 0, columnHeadersLength = this.columnHeaders.length; i < columnHeadersLength; i++) {
      TR = this.THEAD.childNodes[i];
      if (!TR) {
        TR = document.createElement('TR');
        this.THEAD.appendChild(TR);
      }
      this.theadChildrenLength = TR.childNodes.length;
      while (this.theadChildrenLength < columnCount + this.rowHeaderCount) {
        TR.appendChild(document.createElement('TH'));
        this.theadChildrenLength++;
      }
      while (this.theadChildrenLength > columnCount + this.rowHeaderCount) {
        TR.removeChild(TR.lastChild);
        this.theadChildrenLength--;
      }
    }

    var theadChildrenLength = this.THEAD.childNodes.length;
    if(theadChildrenLength > this.columnHeaders.length) {
      for(var i = this.columnHeaders.length; i < theadChildrenLength; i++ ) {
        this.THEAD.removeChild(this.THEAD.lastChild);
      }
    }
  }

  else if (TR) {
    Handsontable.Dom.empty(TR);
  }
};

WalkontableTableRenderer.prototype.getTrForColumnHeaders = function (index) {
  var TR = this.THEAD.childNodes[index];
//  if (this.rowHeaderCount) {
//    for(var i = 0; i < this.rowHeaderCount; i++) {
//      this.renderRowHeaders(i - this.rowHeaderCount, TR);
//    }
//  }

  return TR;
};

WalkontableTableRenderer.prototype.renderColumnHeader = function (row, col, TH) {
  TH.className = '';
  TH.removeAttribute('style');
  return this.columnHeaders[row](col, TH, row);
};

WalkontableTableRenderer.prototype.renderColGroups = function () {
  for (var colIndex = 0; colIndex < this.wtTable.colgroupChildrenLength; colIndex++) {
    if (colIndex < this.rowHeaderCount) {
      Handsontable.Dom.addClass(this.COLGROUP.childNodes[colIndex], 'rowHeader');
    }
    else {
      Handsontable.Dom.removeClass(this.COLGROUP.childNodes[colIndex], 'rowHeader');
    }
  }
};

WalkontableTableRenderer.prototype.adjustColumns = function (TR, desiredCount) {
  var count = TR.childNodes.length;
  while (count < desiredCount) {
    var TD = document.createElement('TD');
    TR.appendChild(TD);
    count++;
  }
  while (count > desiredCount) {
    TR.removeChild(TR.lastChild);
    count--;
  }
};

WalkontableTableRenderer.prototype.refreshStretching = function () {
  if (this.wtTable.isWorkingOnClone()) {
    return;
  }

  var instance = this.instance
    , stretchH = instance.getSetting('stretchH')
    , totalColumns = instance.getSetting('totalColumns');

  var containerWidthFn = function () {
    var viewportWidth = that.instance.wtViewport.getViewportWidth();
    return viewportWidth;
  };

  var that = this;

  var columnWidthFn = function (i) {
    var source_c = that.columnFilter.renderedToSource(i);
    if (source_c < totalColumns) {
      return instance.getSetting('columnWidth', source_c);
    }
  };

  this.wtTable.columnStrategy = new WalkontableColumnStrategy(instance, containerWidthFn, columnWidthFn, stretchH);
};

/*
 Helper functions, which does not have any side effects
 */
WalkontableTableRenderer.utils = {};

WalkontableTableRenderer.utils.replaceTdWithTh = function (TD, TR) {
  var TH;
  TH = document.createElement('TH');
  TR.insertBefore(TH, TD);
  TR.removeChild(TD);

  return TH;
};

WalkontableTableRenderer.utils.replaceThWithTd = function (TH, TR) {
  var TD = document.createElement('TD');
  TR.insertBefore(TD, TH);
  TR.removeChild(TH);

  return TD;
};

<|MERGE_RESOLUTION|>--- conflicted
+++ resolved
@@ -134,13 +134,8 @@
 
 
     if (TR.firstChild) {
-<<<<<<< HEAD
-      var height = this.instance.getSetting('rowHeight', sourceRowIndex); //if I have 2 fixed columns with one-line content and the 3rd column has a multiline content, this is the way to make sure that the overlay will has same row height
+      var height = this.instance.wtTable.getRowHeight(sourceRowIndex); //if I have 2 fixed columns with one-line content and the 3rd column has a multiline content, this is the way to make sure that the overlay will has same row height
       if (height) {
-=======
-      var height = this.instance.wtTable.getRowHeight(sourceRowIndex); //if I have 2 fixed columns with one-line content and the 3rd column has a multiline content, this is the way to make sure that the overlay will has same row height
-      if(height) {
->>>>>>> 5573376a
         TR.firstChild.style.height = height + 'px';
       }
       else {
@@ -298,24 +293,14 @@
     return;
   }
 
-<<<<<<< HEAD
-    var columnCount = this.getColumnCount()
+    var columnCount = this.wtTable.getRenderedColumnsCount()
     , TR;
-=======
-  var columnCount = this.wtTable.getRenderedColumnsCount();
->>>>>>> 5573376a
 
   for (var i = 0; i < this.columnHeaderCount; i++) {
     TR = this.getTrForColumnHeaders(i);
 
-<<<<<<< HEAD
     for (var columnIndex = (-1) * this.rowHeaderCount; columnIndex < columnCount; columnIndex++) {
       this.renderColumnHeader(i, columnIndex, TR.childNodes[columnIndex + this.rowHeaderCount]);
-=======
-  for (var columnIndex = 0; columnIndex < columnCount; columnIndex++) {
-    if (this.columnHeaders.length) {
-     this.renderColumnHeader( this.columnFilter.renderedToSource(columnIndex), TR.childNodes[this.rowHeaderCount + columnIndex]);
->>>>>>> 5573376a
     }
   }
 };
