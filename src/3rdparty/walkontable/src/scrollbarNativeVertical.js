--- conflicted
+++ resolved
@@ -72,32 +72,7 @@
 };
 
 WalkontableVerticalScrollbarNative.prototype.onScroll = function (forcePosition) {
-<<<<<<< HEAD
   WalkontableOverlay.prototype.onScroll.apply(this, arguments);
-=======
-  if (this.instance.cloneFrom) {
-    return;
-  }
-
-  this.instance.getSetting('onScrollVertically');
-
-  this.windowScrollPosition = this.getScrollPosition();
-  this.readSettings(); //read window scroll position
-
-  if (forcePosition) {
-    this.windowScrollPosition = forcePosition;
-  }
-
-  if (this.windowScrollPosition === this.lastWindowScrollPosition) {
-    return;
-  }
-
-  if (this.windowScrollPosition > this.lastBegin && this.windowScrollPosition + this.windowSize < this.lastEnd) {
-    return;
-  }
-
-  this.lastWindowScrollPosition = this.windowScrollPosition;
->>>>>>> c6a8872d
 
   var scrollDelta;
   var newOffset = 0;
@@ -131,6 +106,8 @@
   this.instance.update('offsetRow', newOffset);
   this.readSettings(); //read new offset
   this.instance.draw();
+
+  this.instance.getSetting('onScrollVertically');
 };
 
 WalkontableVerticalScrollbarNative.prototype.getLastCell = function () {
