<<<<<<< HEAD
import * as dom from './../../../dom.js';
import {WalkontableCellCoords} from './cell/coords.js';
import {WalkontableCellRange} from './cell/range.js';
import {WalkontableColumnFilter} from './filter/column.js';
import {WalkontableTopLeftCornerOverlay} from './overlay/topLeftCorner.js';
import {WalkontableDebugOverlay} from './overlay/debug.js';
import {WalkontableLeftOverlay} from './overlay/left.js';
import {WalkontableRowFilter} from './filter/row.js';
import {WalkontableTableRenderer} from './tableRenderer.js';
import {WalkontableTopOverlay} from './overlay/top.js';
import {WalkontableBottomOverlay} from './overlay/bottom.js';


function WalkontableTable(instance, table) {
  //reference to instance
  this.instance = instance;
  this.TABLE = table;
  dom.removeTextNodes(this.TABLE);

  //wtSpreader
  var parent = this.TABLE.parentNode;
  if (!parent || parent.nodeType !== 1 || !dom.hasClass(parent, 'wtHolder')) {
    var spreader = document.createElement('DIV');
    spreader.className = 'wtSpreader';
    if (parent) {
      parent.insertBefore(spreader, this.TABLE); //if TABLE is detached (e.g. in Jasmine test), it has no parentNode so we cannot attach holder to it
    }
    spreader.appendChild(this.TABLE);
  }
  this.spreader = this.TABLE.parentNode;
  this.spreader.style.position = 'relative';

  //wtHider
  parent = this.spreader.parentNode;
  if (!parent || parent.nodeType !== 1 || !dom.hasClass(parent, 'wtHolder')) {
    var hider = document.createElement('DIV');
    hider.className = 'wtHider';
    if (parent) {
      parent.insertBefore(hider, this.spreader); //if TABLE is detached (e.g. in Jasmine test), it has no parentNode so we cannot attach holder to it
    }
    hider.appendChild(this.spreader);
=======

import {
  getStyle,
  getTrimmingContainer,
  hasClass,
  index,
  offset,
  removeClass,
  removeTextNodes,
    } from './../../../helpers/dom/element';
import {WalkontableCellCoords} from './cell/coords';
import {WalkontableCellRange} from './cell/range';
import {WalkontableColumnFilter} from './filter/column';
import {WalkontableCornerOverlay} from './overlay/corner';
import {WalkontableDebugOverlay} from './overlay/debug';
import {WalkontableLeftOverlay} from './overlay/left';
import {WalkontableRowFilter} from './filter/row';
import {WalkontableTableRenderer} from './tableRenderer';
import {WalkontableTopOverlay} from './overlay/top';


class WalkontableTable {
  /**
   * @param {Walkontable} wotInstance
   * @param {HTMLTableElement} table
   */
  constructor(wotInstance, table) {
    this.wot = wotInstance;
    // legacy support
    this.instance = this.wot;
    this.TABLE = table;
    this.TBODY = null;
    this.THEAD = null;
    this.COLGROUP = null;
    this.tableOffset = 0;
    this.holderOffset = 0;

    removeTextNodes(this.TABLE);

    this.spreader = this.createSpreader(this.TABLE);
    this.hider = this.createHider(this.spreader);
    this.holder = this.createHolder(this.hider);

    this.wtRootElement = this.holder.parentNode;
    this.alignOverlaysWithTrimmingContainer();
    this.fixTableDomTree();

    this.colgroupChildrenLength = this.COLGROUP.childNodes.length;
    this.theadChildrenLength = this.THEAD.firstChild ? this.THEAD.firstChild.childNodes.length : 0;
    this.tbodyChildrenLength = this.TBODY.childNodes.length;

    this.rowFilter = null;
    this.columnFilter = null;
>>>>>>> 01d5e877
  }

  /**
   *
   */
  fixTableDomTree() {
    this.TBODY = this.TABLE.querySelector('tbody');

    if (!this.TBODY) {
      this.TBODY = document.createElement('tbody');
      this.TABLE.appendChild(this.TBODY);
    }
    this.THEAD = this.TABLE.querySelector('thead');

    if (!this.THEAD) {
      this.THEAD = document.createElement('thead');
      this.TABLE.insertBefore(this.THEAD, this.TBODY);
    }
    this.COLGROUP = this.TABLE.querySelector('colgroup');

    if (!this.COLGROUP) {
      this.COLGROUP = document.createElement('colgroup');
      this.TABLE.insertBefore(this.COLGROUP, this.THEAD);
    }

    if (this.wot.getSetting('columnHeaders').length && !this.THEAD.childNodes.length) {
      this.THEAD.appendChild(document.createElement('TR'));
    }
  }

  /**
   * @param table
   * @returns {HTMLElement}
   */
  createSpreader(table) {
    const parent = table.parentNode;
    let spreader;

    if (!parent || parent.nodeType !== 1 || !hasClass(parent, 'wtHolder')) {
      spreader = document.createElement('div');
      spreader.className = 'wtSpreader';

      if (parent) {
        // if TABLE is detached (e.g. in Jasmine test), it has no parentNode so we cannot attach holder to it
        parent.insertBefore(spreader, table);
      }
      spreader.appendChild(table);
    }
    spreader.style.position = 'relative';

<<<<<<< HEAD
  //bootstrap from settings
  this.TBODY = this.TABLE.getElementsByTagName('TBODY')[0];
  if (!this.TBODY) {
    this.TBODY = document.createElement('TBODY');
    this.TABLE.appendChild(this.TBODY);
  }


  this.THEAD = this.TABLE.getElementsByTagName('THEAD')[0];
  if (!this.THEAD) {
    this.THEAD = document.createElement('THEAD');
    this.TABLE.insertBefore(this.THEAD, this.TBODY);
  }


  this.COLGROUP = this.TABLE.getElementsByTagName('COLGROUP')[0];
  if (!this.COLGROUP) {
    this.COLGROUP = document.createElement('COLGROUP');
    this.TABLE.insertBefore(this.COLGROUP, this.THEAD);
=======
    return spreader;
>>>>>>> 01d5e877
  }

  /**
   * @param spreader
   * @returns {HTMLElement}
   */
  createHider(spreader) {
    const parent = spreader.parentNode;
    let hider;

    if (!parent || parent.nodeType !== 1 || !hasClass(parent, 'wtHolder')) {
      hider = document.createElement('div');
      hider.className = 'wtHider';

      if (parent) {
        // if TABLE is detached (e.g. in Jasmine test), it has no parentNode so we cannot attach holder to it
        parent.insertBefore(hider, spreader);
      }
      hider.appendChild(spreader);
    }

    return hider;
  }

  /**
   *
   * @param hider
   * @returns {HTMLElement}
   */
  createHolder(hider) {
    const parent = hider.parentNode;
    let holder;

    if (!parent || parent.nodeType !== 1 || !hasClass(parent, 'wtHolder')) {
      holder = document.createElement('div');
      holder.style.position = 'relative';
      holder.className = 'wtHolder';

      if (parent) {
        // if TABLE is detached (e.g. in Jasmine test), it has no parentNode so we cannot attach holder to it
        parent.insertBefore(holder, hider);
      }
      if (!this.isWorkingOnClone()) {
        holder.parentNode.className += 'ht_master handsontable';
      }
      holder.appendChild(hider);
    }

    return holder;
  }

  alignOverlaysWithTrimmingContainer() {
    const trimmingElement = getTrimmingContainer(this.wtRootElement);

    if (!this.isWorkingOnClone()) {
      this.holder.parentNode.style.position = 'relative';

      if (trimmingElement !== window) {
        this.holder.style.width = getStyle(trimmingElement, 'width');
        this.holder.style.height = getStyle(trimmingElement, 'height');
        this.holder.style.overflow = '';
      } else {
        this.holder.style.overflow = 'visible';
        this.wtRootElement.style.overflow = 'visible';
      }
    }
  }

<<<<<<< HEAD
/**
 * Redraws the table
 *
 * @param fastDraw {Boolean} If TRUE, will try to avoid full redraw and only update the border positions. If FALSE or UNDEFINED, will perform a full redraw
 * @returns {WalkontableTable}
 */
WalkontableTable.prototype.draw = function(fastDraw) {
  var totalRows = this.instance.getSetting('totalRows');

  if (!this.isWorkingOnClone()) {
    this.holderOffset = dom.offset(this.holder);
    fastDraw = this.instance.wtViewport.createRenderCalculators(fastDraw);
=======
  isWorkingOnClone() {
    return !!this.wot.cloneSource;
>>>>>>> 01d5e877
  }

  /**
   * Redraws the table
   *
   * @param fastDraw {Boolean} If TRUE, will try to avoid full redraw and only update the border positions. If FALSE or UNDEFINED, will perform a full redraw
   * @returns {WalkontableTable}
   */
  draw(fastDraw) {
    if (!this.isWorkingOnClone()) {
      this.holderOffset = offset(this.holder);
      fastDraw = this.wot.wtViewport.createRenderCalculators(fastDraw);
    }
<<<<<<< HEAD
    var startRow;
    if (this.instance.cloneOverlay instanceof WalkontableDebugOverlay ||
      this.instance.cloneOverlay instanceof WalkontableTopOverlay ||
      this.instance.cloneOverlay instanceof WalkontableTopLeftCornerOverlay) {
      startRow = 0;
    } else if (this.instance.cloneOverlay instanceof WalkontableBottomOverlay ||
      this.instance.cloneOverlay instanceof WalkontableBottomLeftCornerOverlay) {
      startRow = totalRows - this.instance.getSetting('fixedRowsBottom');
=======

    if (!fastDraw) {
      if (this.isWorkingOnClone()) {
        this.tableOffset = this.wot.cloneSource.wtTable.tableOffset;
      } else {
        this.tableOffset = offset(this.TABLE);
      }
      let startRow;

      if (this.wot.cloneOverlay instanceof WalkontableDebugOverlay ||
          this.wot.cloneOverlay instanceof WalkontableTopOverlay ||
          this.wot.cloneOverlay instanceof WalkontableCornerOverlay) {
        startRow = 0;
      } else {
        startRow = this.wot.wtViewport.rowsRenderCalculator.startRow;
      }
      let startColumn;

      if (this.wot.cloneOverlay instanceof WalkontableDebugOverlay ||
          this.wot.cloneOverlay instanceof WalkontableLeftOverlay ||
          this.wot.cloneOverlay instanceof WalkontableCornerOverlay) {
        startColumn = 0;
      } else {
        startColumn = this.wot.wtViewport.columnsRenderCalculator.startColumn;
      }
      this.rowFilter = new WalkontableRowFilter(startRow, this.wot.getSetting('totalRows'), this.wot.getSetting('columnHeaders').length);
      this.columnFilter = new WalkontableColumnFilter(startColumn, this.wot.getSetting('totalColumns'), this.wot.getSetting('rowHeaders').length);
      this._doDraw(); //creates calculator after draw

      this.alignOverlaysWithTrimmingContainer();

>>>>>>> 01d5e877
    } else {
      if (!this.isWorkingOnClone()) {
        // in case we only scrolled without redraw, update visible rows information in oldRowsCalculator
        this.wot.wtViewport.createVisibleCalculators();
      }
      if (this.wot.wtOverlays) {
        this.wot.wtOverlays.refresh(true);
      }
    }
    this.refreshSelections(fastDraw);

    if (!this.isWorkingOnClone()) {
      this.wot.wtOverlays.topOverlay.resetFixedPosition();
      this.wot.wtOverlays.leftOverlay.resetFixedPosition();

<<<<<<< HEAD
    var startColumn;
    if (this.instance.cloneOverlay instanceof WalkontableDebugOverlay ||
      this.instance.cloneOverlay instanceof WalkontableLeftOverlay ||
      this.instance.cloneOverlay instanceof WalkontableTopLeftCornerOverlay ||
      this.instance.cloneOverlay instanceof WalkontableBottomLeftCornerOverlay) {
      startColumn = 0;
    } else {
      startColumn = this.instance.wtViewport.columnsRenderCalculator.startColumn;
=======
      if (this.wot.wtOverlays.topLeftCornerOverlay) {
        this.wot.wtOverlays.topLeftCornerOverlay.resetFixedPosition();
      }
>>>>>>> 01d5e877
    }
    this.wot.drawn = true;

<<<<<<< HEAD
    this.rowFilter = new WalkontableRowFilter(
      startRow,
      totalRows,
      this.instance.getSetting('columnHeaders').length);
    this.columnFilter = new WalkontableColumnFilter(
      startColumn,
      this.instance.getSetting('totalColumns'),
      this.instance.getSetting('rowHeaders').length);
    this._doDraw(); //creates calculator after draw
=======
    return this;
  }
>>>>>>> 01d5e877

  _doDraw() {
    const wtRenderer = new WalkontableTableRenderer(this);

    wtRenderer.render();
  }

  removeClassFromCells(className) {
    const nodes = this.TABLE.querySelectorAll('.' + className);

    for (let i = 0, len = nodes.length; i < len; i++) {
      removeClass(nodes[i], className);
    }
  }

  refreshSelections(fastDraw) {
    if (!this.wot.selections) {
      return;
    }
    let len = this.wot.selections.length;

    if (fastDraw) {
      for (let i = 0; i < len; i++) {
        // there was no rerender, so we need to remove classNames by ourselves
        if (this.wot.selections[i].settings.className) {
          this.removeClassFromCells(this.wot.selections[i].settings.className);
        }
        if (this.wot.selections[i].settings.highlightRowClassName) {
          this.removeClassFromCells(this.wot.selections[i].settings.highlightRowClassName);
        }
        if (this.wot.selections[i].settings.highlightColumnClassName) {
          this.removeClassFromCells(this.wot.selections[i].settings.highlightColumnClassName);
        }
      }
    }
    for (let i = 0; i < len; i++) {
      this.wot.selections[i].draw(this.wot, fastDraw);
    }
  }

  /**
   * Get cell element at coords.
   *
   * @param {WalkontableCellCoords} coords
   * @returns {HTMLElement|Number} HTMLElement on success or Number one of the exit codes on error:
   *  -1 row before viewport
   *  -2 row after viewport
   */
  getCell(coords) {
    if (this.isRowBeforeRenderedRows(coords.row)) {
      // row before rendered rows
      return -1;

    } else if (this.isRowAfterRenderedRows(coords.row)) {
      // row after rendered rows
      return -2;
    }
    const TR = this.TBODY.childNodes[this.rowFilter.sourceToRendered(coords.row)];

<<<<<<< HEAD
  if (!this.isWorkingOnClone()) {
    this.instance.wtOverlays.topOverlay.resetFixedPosition();
    this.instance.wtOverlays.bottomOverlay.resetFixedPosition();
    this.instance.wtOverlays.leftOverlay.resetFixedPosition();
=======
    if (TR) {
      return TR.childNodes[this.columnFilter.sourceColumnToVisibleRowHeadedColumn(coords.col)];
    }
  }
>>>>>>> 01d5e877

  /**
   * getColumnHeader
   *
   * @param {Number} col Column index
   * @param {Number} [level=0] Header level (0 = most distant to the table)
   * @returns {Object} HTMLElement on success or undefined on error
   */
  getColumnHeader(col, level = 0) {
    const TR = this.THEAD.childNodes[level];

    if (TR) {
      return TR.childNodes[this.columnFilter.sourceColumnToVisibleRowHeadedColumn(col)];
    }

    if (this.instance.wtOverlays.bottomLeftCornerOverlay) {
      this.instance.wtOverlays.bottomLeftCornerOverlay.resetFixedPosition();
    }
  }

  /**
   * getRowHeader
   *
   * @param {Number} row Row index
   * @returns {HTMLElement} HTMLElement on success or Number one of the exit codes on error: `null table doesn't have row headers`
   */
  getRowHeader(row) {
    if (this.columnFilter.sourceColumnToVisibleRowHeadedColumn(0) === 0) {
      return null;
    }
    const TR = this.TBODY.childNodes[this.rowFilter.sourceToRendered(row)];

    if (TR) {
      return TR.childNodes[0];
    }
  }

  /**
   * Returns cell coords object for a given TD
   *
   * @param {HTMLTableCellElement} TD
   * @returns {WalkontableCellCoords}
   */
  getCoords(TD) {
    const TR = TD.parentNode;
    let row = index(TR);

    if (TR.parentNode === this.THEAD) {
      row = this.rowFilter.visibleColHeadedRowToSourceRow(row);
    } else {
      row = this.rowFilter.renderedToSource(row);
    }

    return new WalkontableCellCoords(row, this.columnFilter.visibleRowHeadedColumnToSourceColumn(TD.cellIndex));
  }

  getTrForRow(row) {
    return this.TBODY.childNodes[this.rowFilter.sourceToRendered(row)];
  }

  getFirstRenderedRow() {
    return this.wot.wtViewport.rowsRenderCalculator.startRow;
  }

  getFirstVisibleRow() {
    return this.wot.wtViewport.rowsVisibleCalculator.startRow;
  }

  getFirstRenderedColumn() {
    return this.wot.wtViewport.columnsRenderCalculator.startColumn;
  }

  /**
   * @returns {Number} Returns -1 if no row is visible
   */
  getFirstVisibleColumn() {
    return this.wot.wtViewport.columnsVisibleCalculator.startColumn;
  }

<<<<<<< HEAD
WalkontableTable.prototype.isRowAfterViewport = function(r) {
  return (this.rowFilter.sourceToRendered(r) > this.getLastVisibleRow());
};

WalkontableTable.prototype.isRowAfterRenderedRows = function(r) {
  return (this.rowFilter.sourceToRendered(r) > this.getLastRenderedRow());
};
=======
  /**
   * @returns {Number} Returns -1 if no row is visible
   */
  getLastRenderedRow() {
    return this.wot.wtViewport.rowsRenderCalculator.endRow;
  }

  getLastVisibleRow() {
    return this.wot.wtViewport.rowsVisibleCalculator.endRow;
  }
>>>>>>> 01d5e877

  getLastRenderedColumn() {
    return this.wot.wtViewport.columnsRenderCalculator.endColumn;
  }

<<<<<<< HEAD
WalkontableTable.prototype.isColumnAfterViewport = function(c) {
  return (this.columnFilter.sourceToRendered(c) > this.getLastVisibleColumn());
};
=======
  /**
   * @returns {Number} Returns -1 if no column is visible
   */
  getLastVisibleColumn() {
    return this.wot.wtViewport.columnsVisibleCalculator.endColumn;
  }
>>>>>>> 01d5e877

  isRowBeforeRenderedRows(row) {
    return (this.rowFilter.sourceToRendered(row) < 0 && row >= 0);
  }

  isRowAfterViewport(row) {
    return (row > this.getLastVisibleRow());
  }

<<<<<<< HEAD
WalkontableTable.prototype.getRenderedColumnsCount = function() {
  if (this.instance.cloneOverlay instanceof WalkontableDebugOverlay) {
    return this.instance.getSetting('totalColumns');
  } else if (this.instance.cloneOverlay instanceof WalkontableLeftOverlay ||
    this.instance.cloneOverlay instanceof WalkontableTopLeftCornerOverlay ||
    this.instance.cloneOverlay instanceof WalkontableBottomLeftCornerOverlay) {
    return this.instance.getSetting('fixedColumnsLeft');
  } else {
    return this.instance.wtViewport.columnsRenderCalculator.count;
=======
  isRowAfterRenderedRows(row) {
    return (row > this.getLastRenderedRow());
>>>>>>> 01d5e877
  }

  isColumnBeforeViewport(column) {
    return this.columnFilter.sourceToRendered(column) < 0 && column >= 0;
  }

<<<<<<< HEAD
  } else if (this.instance.cloneOverlay instanceof WalkontableTopOverlay ||
    this.instance.cloneOverlay instanceof WalkontableTopLeftCornerOverlay) {
    return this.instance.getSetting('fixedRowsTop');
  } else if (this.instance.cloneOverlay instanceof  WalkontableBottomOverlay ||
    this.instance.cloneOverlay instanceof WalkontableBottomLeftCornerOverlay) {
    return this.instance.getSetting('fixedRowsBottom');
=======
  isColumnAfterViewport(column) {
    return column > this.getLastVisibleColumn();
>>>>>>> 01d5e877
  }

  isLastRowFullyVisible() {
    return this.getLastVisibleRow() === this.getLastRenderedRow();
  }

  isLastColumnFullyVisible() {
    return this.getLastVisibleColumn() === this.getLastRenderedColumn();
  }

  getRenderedColumnsCount() {
    if (this.wot.cloneOverlay instanceof WalkontableDebugOverlay) {
      return this.wot.getSetting('totalColumns');

    } else if (this.wot.cloneOverlay instanceof WalkontableLeftOverlay || this.wot.cloneOverlay instanceof WalkontableCornerOverlay) {
      return this.wot.getSetting('fixedColumnsLeft');

    } else {
      return this.wot.wtViewport.columnsRenderCalculator.count;
    }
  }

  getRenderedRowsCount() {
    if (this.wot.cloneOverlay instanceof WalkontableDebugOverlay) {
      return this.wot.getSetting('totalRows');

    } else if (this.wot.cloneOverlay instanceof WalkontableTopOverlay ||
      this.wot.cloneOverlay instanceof WalkontableCornerOverlay) {
      return this.wot.getSetting('fixedRowsTop');
    }

    return this.wot.wtViewport.rowsRenderCalculator.count;
  }

  getVisibleRowsCount() {
    return this.wot.wtViewport.rowsVisibleCalculator.count;
  }

  allRowsInViewport() {
    return this.wot.getSetting('totalRows') == this.getVisibleRowsCount();
  }

  /**
   * Checks if any of the row's cells content exceeds its initial height, and if so, returns the oversized height
   *
   * @param {Number} sourceRow
   * @returns {Number}
   */
  getRowHeight(sourceRow) {
    let height = this.wot.wtSettings.settings.rowHeight(sourceRow);
    let oversizedHeight = this.wot.wtViewport.oversizedRows[sourceRow];

    if (oversizedHeight !== void 0) {
      height = height ? Math.max(height, oversizedHeight) : oversizedHeight;
    }

    return height;
  }

  getColumnHeaderHeight(level) {
    let height = this.wot.wtSettings.settings.defaultRowHeight;
    let oversizedHeight = this.wot.wtViewport.oversizedColumnHeaders[level];

<<<<<<< HEAD
WalkontableTable.prototype.getColumnWidth = function(sourceColumn) {
  var width = this.instance.wtSettings.settings.columnWidth;
=======
    if (oversizedHeight !== void 0) {
      height = height ? Math.max(height, oversizedHeight) : oversizedHeight;
    }

    return height;
  }
>>>>>>> 01d5e877

  getVisibleColumnsCount() {
    return this.wot.wtViewport.columnsVisibleCalculator.count;
  }

  allColumnsInViewport() {
    return this.wot.getSetting('totalColumns') == this.getVisibleColumnsCount();
  }

  getColumnWidth(sourceColumn) {
    let width = this.wot.wtSettings.settings.columnWidth;

    if (typeof width === 'function') {
      width = width(sourceColumn);

    } else if (typeof width === 'object') {
      width = width[sourceColumn];
    }

    return width || this.wot.wtSettings.settings.defaultColumnWidth;
  }

  getStretchedColumnWidth(sourceColumn) {
    let width = this.getColumnWidth(sourceColumn);
    let calculator = this.wot.wtViewport.columnsRenderCalculator;

    if (calculator) {
      let stretchedWidth = calculator.getStretchedColumnWidth(sourceColumn, width);

      if (stretchedWidth) {
        width = stretchedWidth;
      }
    }

    return width;
  }
}


export {WalkontableTable};

window.WalkontableTable = WalkontableTable;<|MERGE_RESOLUTION|>--- conflicted
+++ resolved
@@ -1,47 +1,3 @@
-<<<<<<< HEAD
-import * as dom from './../../../dom.js';
-import {WalkontableCellCoords} from './cell/coords.js';
-import {WalkontableCellRange} from './cell/range.js';
-import {WalkontableColumnFilter} from './filter/column.js';
-import {WalkontableTopLeftCornerOverlay} from './overlay/topLeftCorner.js';
-import {WalkontableDebugOverlay} from './overlay/debug.js';
-import {WalkontableLeftOverlay} from './overlay/left.js';
-import {WalkontableRowFilter} from './filter/row.js';
-import {WalkontableTableRenderer} from './tableRenderer.js';
-import {WalkontableTopOverlay} from './overlay/top.js';
-import {WalkontableBottomOverlay} from './overlay/bottom.js';
-
-
-function WalkontableTable(instance, table) {
-  //reference to instance
-  this.instance = instance;
-  this.TABLE = table;
-  dom.removeTextNodes(this.TABLE);
-
-  //wtSpreader
-  var parent = this.TABLE.parentNode;
-  if (!parent || parent.nodeType !== 1 || !dom.hasClass(parent, 'wtHolder')) {
-    var spreader = document.createElement('DIV');
-    spreader.className = 'wtSpreader';
-    if (parent) {
-      parent.insertBefore(spreader, this.TABLE); //if TABLE is detached (e.g. in Jasmine test), it has no parentNode so we cannot attach holder to it
-    }
-    spreader.appendChild(this.TABLE);
-  }
-  this.spreader = this.TABLE.parentNode;
-  this.spreader.style.position = 'relative';
-
-  //wtHider
-  parent = this.spreader.parentNode;
-  if (!parent || parent.nodeType !== 1 || !dom.hasClass(parent, 'wtHolder')) {
-    var hider = document.createElement('DIV');
-    hider.className = 'wtHider';
-    if (parent) {
-      parent.insertBefore(hider, this.spreader); //if TABLE is detached (e.g. in Jasmine test), it has no parentNode so we cannot attach holder to it
-    }
-    hider.appendChild(this.spreader);
-=======
-
 import {
   getStyle,
   getTrimmingContainer,
@@ -50,16 +6,17 @@
   offset,
   removeClass,
   removeTextNodes,
-    } from './../../../helpers/dom/element';
+} from './../../../helpers/dom/element';
 import {WalkontableCellCoords} from './cell/coords';
 import {WalkontableCellRange} from './cell/range';
 import {WalkontableColumnFilter} from './filter/column';
-import {WalkontableCornerOverlay} from './overlay/corner';
+import {WalkontableTopLeftCornerOverlay} from './overlay/topLeftCorner.js';
 import {WalkontableDebugOverlay} from './overlay/debug';
 import {WalkontableLeftOverlay} from './overlay/left';
 import {WalkontableRowFilter} from './filter/row';
 import {WalkontableTableRenderer} from './tableRenderer';
 import {WalkontableTopOverlay} from './overlay/top';
+import {WalkontableBottomOverlay} from './overlay/bottom.js';
 
 
 class WalkontableTable {
@@ -94,7 +51,6 @@
 
     this.rowFilter = null;
     this.columnFilter = null;
->>>>>>> 01d5e877
   }
 
   /**
@@ -145,29 +101,7 @@
     }
     spreader.style.position = 'relative';
 
-<<<<<<< HEAD
-  //bootstrap from settings
-  this.TBODY = this.TABLE.getElementsByTagName('TBODY')[0];
-  if (!this.TBODY) {
-    this.TBODY = document.createElement('TBODY');
-    this.TABLE.appendChild(this.TBODY);
-  }
-
-
-  this.THEAD = this.TABLE.getElementsByTagName('THEAD')[0];
-  if (!this.THEAD) {
-    this.THEAD = document.createElement('THEAD');
-    this.TABLE.insertBefore(this.THEAD, this.TBODY);
-  }
-
-
-  this.COLGROUP = this.TABLE.getElementsByTagName('COLGROUP')[0];
-  if (!this.COLGROUP) {
-    this.COLGROUP = document.createElement('COLGROUP');
-    this.TABLE.insertBefore(this.COLGROUP, this.THEAD);
-=======
     return spreader;
->>>>>>> 01d5e877
   }
 
   /**
@@ -236,23 +170,8 @@
     }
   }
 
-<<<<<<< HEAD
-/**
- * Redraws the table
- *
- * @param fastDraw {Boolean} If TRUE, will try to avoid full redraw and only update the border positions. If FALSE or UNDEFINED, will perform a full redraw
- * @returns {WalkontableTable}
- */
-WalkontableTable.prototype.draw = function(fastDraw) {
-  var totalRows = this.instance.getSetting('totalRows');
-
-  if (!this.isWorkingOnClone()) {
-    this.holderOffset = dom.offset(this.holder);
-    fastDraw = this.instance.wtViewport.createRenderCalculators(fastDraw);
-=======
   isWorkingOnClone() {
     return !!this.wot.cloneSource;
->>>>>>> 01d5e877
   }
 
   /**
@@ -262,20 +181,12 @@
    * @returns {WalkontableTable}
    */
   draw(fastDraw) {
+    let totalRows = this.instance.getSetting('totalRows');
+
     if (!this.isWorkingOnClone()) {
       this.holderOffset = offset(this.holder);
       fastDraw = this.wot.wtViewport.createRenderCalculators(fastDraw);
     }
-<<<<<<< HEAD
-    var startRow;
-    if (this.instance.cloneOverlay instanceof WalkontableDebugOverlay ||
-      this.instance.cloneOverlay instanceof WalkontableTopOverlay ||
-      this.instance.cloneOverlay instanceof WalkontableTopLeftCornerOverlay) {
-      startRow = 0;
-    } else if (this.instance.cloneOverlay instanceof WalkontableBottomOverlay ||
-      this.instance.cloneOverlay instanceof WalkontableBottomLeftCornerOverlay) {
-      startRow = totalRows - this.instance.getSetting('fixedRowsBottom');
-=======
 
     if (!fastDraw) {
       if (this.isWorkingOnClone()) {
@@ -286,28 +197,31 @@
       let startRow;
 
       if (this.wot.cloneOverlay instanceof WalkontableDebugOverlay ||
-          this.wot.cloneOverlay instanceof WalkontableTopOverlay ||
-          this.wot.cloneOverlay instanceof WalkontableCornerOverlay) {
+        this.wot.cloneOverlay instanceof WalkontableTopOverlay ||
+        this.wot.cloneOverlay instanceof WalkontableTopLeftCornerOverlay) {
         startRow = 0;
+      } else if (this.wot.cloneOverlay instanceof WalkontableBottomOverlay ||
+        this.wot.cloneOverlay instanceof WalkontableBottomLeftCornerOverlay) {
+        startRow = totalRows - this.wot.getSetting('fixedRowsBottom');
       } else {
         startRow = this.wot.wtViewport.rowsRenderCalculator.startRow;
       }
       let startColumn;
 
       if (this.wot.cloneOverlay instanceof WalkontableDebugOverlay ||
-          this.wot.cloneOverlay instanceof WalkontableLeftOverlay ||
-          this.wot.cloneOverlay instanceof WalkontableCornerOverlay) {
+        this.wot.cloneOverlay instanceof WalkontableLeftOverlay ||
+        this.wot.cloneOverlay instanceof WalkontableTopLeftCornerOverlay ||
+        this.wot.cloneOverlay instanceof WalkontableBottomLeftCornerOverlay) {
         startColumn = 0;
       } else {
         startColumn = this.wot.wtViewport.columnsRenderCalculator.startColumn;
       }
-      this.rowFilter = new WalkontableRowFilter(startRow, this.wot.getSetting('totalRows'), this.wot.getSetting('columnHeaders').length);
+      this.rowFilter = new WalkontableRowFilter(startRow, totalRows, this.wot.getSetting('columnHeaders').length);
       this.columnFilter = new WalkontableColumnFilter(startColumn, this.wot.getSetting('totalColumns'), this.wot.getSetting('rowHeaders').length);
       this._doDraw(); //creates calculator after draw
 
       this.alignOverlaysWithTrimmingContainer();
 
->>>>>>> 01d5e877
     } else {
       if (!this.isWorkingOnClone()) {
         // in case we only scrolled without redraw, update visible rows information in oldRowsCalculator
@@ -321,39 +235,21 @@
 
     if (!this.isWorkingOnClone()) {
       this.wot.wtOverlays.topOverlay.resetFixedPosition();
+      this.wot.wtOverlays.bottomOverlay.resetFixedPosition();
       this.wot.wtOverlays.leftOverlay.resetFixedPosition();
 
-<<<<<<< HEAD
-    var startColumn;
-    if (this.instance.cloneOverlay instanceof WalkontableDebugOverlay ||
-      this.instance.cloneOverlay instanceof WalkontableLeftOverlay ||
-      this.instance.cloneOverlay instanceof WalkontableTopLeftCornerOverlay ||
-      this.instance.cloneOverlay instanceof WalkontableBottomLeftCornerOverlay) {
-      startColumn = 0;
-    } else {
-      startColumn = this.instance.wtViewport.columnsRenderCalculator.startColumn;
-=======
       if (this.wot.wtOverlays.topLeftCornerOverlay) {
         this.wot.wtOverlays.topLeftCornerOverlay.resetFixedPosition();
       }
->>>>>>> 01d5e877
+
+      if (this.instance.wtOverlays.bottomLeftCornerOverlay) {
+        this.wot.wtOverlays.bottomLeftCornerOverlay.resetFixedPosition();
+      }
     }
     this.wot.drawn = true;
 
-<<<<<<< HEAD
-    this.rowFilter = new WalkontableRowFilter(
-      startRow,
-      totalRows,
-      this.instance.getSetting('columnHeaders').length);
-    this.columnFilter = new WalkontableColumnFilter(
-      startColumn,
-      this.instance.getSetting('totalColumns'),
-      this.instance.getSetting('rowHeaders').length);
-    this._doDraw(); //creates calculator after draw
-=======
     return this;
   }
->>>>>>> 01d5e877
 
   _doDraw() {
     const wtRenderer = new WalkontableTableRenderer(this);
@@ -413,17 +309,10 @@
     }
     const TR = this.TBODY.childNodes[this.rowFilter.sourceToRendered(coords.row)];
 
-<<<<<<< HEAD
-  if (!this.isWorkingOnClone()) {
-    this.instance.wtOverlays.topOverlay.resetFixedPosition();
-    this.instance.wtOverlays.bottomOverlay.resetFixedPosition();
-    this.instance.wtOverlays.leftOverlay.resetFixedPosition();
-=======
     if (TR) {
       return TR.childNodes[this.columnFilter.sourceColumnToVisibleRowHeadedColumn(coords.col)];
     }
   }
->>>>>>> 01d5e877
 
   /**
    * getColumnHeader
@@ -437,10 +326,6 @@
 
     if (TR) {
       return TR.childNodes[this.columnFilter.sourceColumnToVisibleRowHeadedColumn(col)];
-    }
-
-    if (this.instance.wtOverlays.bottomLeftCornerOverlay) {
-      this.instance.wtOverlays.bottomLeftCornerOverlay.resetFixedPosition();
     }
   }
 
@@ -503,15 +388,6 @@
     return this.wot.wtViewport.columnsVisibleCalculator.startColumn;
   }
 
-<<<<<<< HEAD
-WalkontableTable.prototype.isRowAfterViewport = function(r) {
-  return (this.rowFilter.sourceToRendered(r) > this.getLastVisibleRow());
-};
-
-WalkontableTable.prototype.isRowAfterRenderedRows = function(r) {
-  return (this.rowFilter.sourceToRendered(r) > this.getLastRenderedRow());
-};
-=======
   /**
    * @returns {Number} Returns -1 if no row is visible
    */
@@ -522,64 +398,36 @@
   getLastVisibleRow() {
     return this.wot.wtViewport.rowsVisibleCalculator.endRow;
   }
->>>>>>> 01d5e877
 
   getLastRenderedColumn() {
     return this.wot.wtViewport.columnsRenderCalculator.endColumn;
   }
 
-<<<<<<< HEAD
-WalkontableTable.prototype.isColumnAfterViewport = function(c) {
-  return (this.columnFilter.sourceToRendered(c) > this.getLastVisibleColumn());
-};
-=======
   /**
    * @returns {Number} Returns -1 if no column is visible
    */
   getLastVisibleColumn() {
     return this.wot.wtViewport.columnsVisibleCalculator.endColumn;
   }
->>>>>>> 01d5e877
 
   isRowBeforeRenderedRows(row) {
     return (this.rowFilter.sourceToRendered(row) < 0 && row >= 0);
   }
 
   isRowAfterViewport(row) {
-    return (row > this.getLastVisibleRow());
-  }
-
-<<<<<<< HEAD
-WalkontableTable.prototype.getRenderedColumnsCount = function() {
-  if (this.instance.cloneOverlay instanceof WalkontableDebugOverlay) {
-    return this.instance.getSetting('totalColumns');
-  } else if (this.instance.cloneOverlay instanceof WalkontableLeftOverlay ||
-    this.instance.cloneOverlay instanceof WalkontableTopLeftCornerOverlay ||
-    this.instance.cloneOverlay instanceof WalkontableBottomLeftCornerOverlay) {
-    return this.instance.getSetting('fixedColumnsLeft');
-  } else {
-    return this.instance.wtViewport.columnsRenderCalculator.count;
-=======
+    return (this.rowFilter.sourceToRendered(row) > this.getLastVisibleRow());
+  }
+
   isRowAfterRenderedRows(row) {
-    return (row > this.getLastRenderedRow());
->>>>>>> 01d5e877
+    return (this.rowFilter.sourceToRendered(row) > this.getLastRenderedRow());
   }
 
   isColumnBeforeViewport(column) {
     return this.columnFilter.sourceToRendered(column) < 0 && column >= 0;
   }
 
-<<<<<<< HEAD
-  } else if (this.instance.cloneOverlay instanceof WalkontableTopOverlay ||
-    this.instance.cloneOverlay instanceof WalkontableTopLeftCornerOverlay) {
-    return this.instance.getSetting('fixedRowsTop');
-  } else if (this.instance.cloneOverlay instanceof  WalkontableBottomOverlay ||
-    this.instance.cloneOverlay instanceof WalkontableBottomLeftCornerOverlay) {
-    return this.instance.getSetting('fixedRowsBottom');
-=======
   isColumnAfterViewport(column) {
-    return column > this.getLastVisibleColumn();
->>>>>>> 01d5e877
+    return (this.columnFilter.sourceToRendered(column) > this.getLastVisibleColumn());
   }
 
   isLastRowFullyVisible() {
@@ -594,7 +442,8 @@
     if (this.wot.cloneOverlay instanceof WalkontableDebugOverlay) {
       return this.wot.getSetting('totalColumns');
 
-    } else if (this.wot.cloneOverlay instanceof WalkontableLeftOverlay || this.wot.cloneOverlay instanceof WalkontableCornerOverlay) {
+    } else if (this.wot.cloneOverlay instanceof WalkontableLeftOverlay || this.wot.cloneOverlay instanceof WalkontableTopLeftCornerOverlay ||
+      this.wot.cloneOverlay instanceof WalkontableBottomLeftCornerOverlay) {
       return this.wot.getSetting('fixedColumnsLeft');
 
     } else {
@@ -607,8 +456,11 @@
       return this.wot.getSetting('totalRows');
 
     } else if (this.wot.cloneOverlay instanceof WalkontableTopOverlay ||
-      this.wot.cloneOverlay instanceof WalkontableCornerOverlay) {
+      this.wot.cloneOverlay instanceof WalkontableTopLeftCornerOverlay) {
       return this.wot.getSetting('fixedRowsTop');
+    } else if (this.wot.cloneOverlay instanceof  WalkontableBottomOverlay ||
+      this.wot.cloneOverlay instanceof WalkontableBottomLeftCornerOverlay) {
+      return this.instance.getSetting('fixedRowsBottom');
     }
 
     return this.wot.wtViewport.rowsRenderCalculator.count;
@@ -643,17 +495,12 @@
     let height = this.wot.wtSettings.settings.defaultRowHeight;
     let oversizedHeight = this.wot.wtViewport.oversizedColumnHeaders[level];
 
-<<<<<<< HEAD
-WalkontableTable.prototype.getColumnWidth = function(sourceColumn) {
-  var width = this.instance.wtSettings.settings.columnWidth;
-=======
     if (oversizedHeight !== void 0) {
       height = height ? Math.max(height, oversizedHeight) : oversizedHeight;
     }
 
     return height;
   }
->>>>>>> 01d5e877
 
   getVisibleColumnsCount() {
     return this.wot.wtViewport.columnsVisibleCalculator.count;
