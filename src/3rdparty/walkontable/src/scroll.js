--- conflicted
+++ resolved
@@ -2,23 +2,6 @@
   this.instance = instance;
 }
 
-<<<<<<< HEAD
-=======
-WalkontableScroll.prototype.destroy = function () {
-  clearInterval(this.wtScrollbarV.dragdealer.interval);
-  clearInterval(this.wtScrollbarH.dragdealer.interval);
-};
-
-WalkontableScroll.prototype.refreshScrollbars = function () {
-  this.wtScrollbarH.readSettings();
-  this.wtScrollbarV.readSettings();
-  this.wtScrollbarH.prepare();
-  this.wtScrollbarV.prepare();
-  this.wtScrollbarH.refresh();
-  this.wtScrollbarV.refresh();
-};
-
->>>>>>> 894ef889
 WalkontableScroll.prototype.scrollVertical = function (delta) {
   if (!this.instance.drawn) {
     throw new Error('scrollVertical can only be called after table was drawn to DOM');
