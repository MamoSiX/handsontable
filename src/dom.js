/**
 * DOM helper optimized for maximum performance
 * It is recommended for Handsontable plugins and renderers, because it is much faster than jQuery
 * @type {Object}
 */
<<<<<<< HEAD
if (!window.Handsontable) {
  var Handsontable = {}; //required because Walkontable test suite uses this class directly
}
Handsontable.Dom = {};
=======
>>>>>>> e6881ab0


export function enableImmediatePropagation(event) {
  if (event != null && event.isImmediatePropagationEnabled == null) {
    event.stopImmediatePropagation = function () {
      this.isImmediatePropagationEnabled = false;
      this.cancelBubble = true;
    };
    event.isImmediatePropagationEnabled = true;
    event.isImmediatePropagationStopped = function () {
      return !this.isImmediatePropagationEnabled;
    };
  }
}

<<<<<<< HEAD
/**
 * Goes up the DOM tree (including given element) until it finds an element that matches the nodes or nodes name.
 * This method goes up through web components.
 *
 * @param {HTMLElement} element Element from which traversing is started
 * @param {Array} nodes Array of elements or Array of elements name
 * @param {HTMLElement} [until]
 * @returns {HTMLElement|null}
 */
Handsontable.Dom.closest = function (element, nodes, until) {
  while (element != null && element !== until) {
    if (element.nodeType === Node.ELEMENT_NODE &&
      (nodes.indexOf(element.nodeName) > -1 || nodes.indexOf(element) > -1)) {
      return element;
    }
    if (element.host && element.nodeType === Node.DOCUMENT_FRAGMENT_NODE) {
      element = element.host;

    } else {
      element = element.parentNode;
=======
//goes up the DOM tree (including given element) until it finds an element that matches the nodeName
export function closest(elem, nodeNames, until) {
  while (elem != null && elem !== until) {
    if (elem.nodeType === 1 && nodeNames.indexOf(elem.nodeName) > -1) {
      return elem;
>>>>>>> e6881ab0
    }
  }

  return null;
}

/**
 * Goes up the DOM tree and checks if element is child of another element
 * @param child Child element
 * @param {Object|string} parent Parent element OR selector of the parent element. If classname provided, function returns true for the first occurance of element with that class.
 * @returns {boolean}
 */
export function isChildOf(child, parent) {
  var node = child.parentNode;
  var queriedParents = [];
  if (typeof parent === "string") {
    queriedParents = Array.prototype.slice.call(document.querySelectorAll(parent), 0);
  } else {
    queriedParents.push(parent);
  }

  while (node != null) {
    if (queriedParents.indexOf(node) > -1) {
      return true;
    }
    node = node.parentNode;
  }
  return false;
}

/**
 * Check if an element is part of `hot-table` web component.
 *
 * @param {Element} element
 * @returns {Boolean}
 */
Handsontable.Dom.isChildOfWebComponentTable = function(element) {
  var hotTableName = 'hot-table',
    result = false,
    parentNode;

  parentNode = Handsontable.Dom.polymerWrap(element);

  function isHotTable(element) {
    return element.nodeType === Node.ELEMENT_NODE && element.nodeName === hotTableName.toUpperCase();
  }

  while (parentNode != null) {
    if (isHotTable(parentNode)) {
      result = true;
      break;
    }
    else if (parentNode.host && parentNode.nodeType === Node.DOCUMENT_FRAGMENT_NODE) {
      result = isHotTable(parentNode.host);

      if (result) {
        break;
      }
      parentNode = parentNode.host;
    }
    parentNode = parentNode.parentNode;
  }

  return result;
};

/**
 * Wrap element into polymer/webcomponent container if exists
 *
 * @param element
 * @returns {*}
 */
Handsontable.Dom.polymerWrap = function(element) {
  /* global Polymer */
  return typeof Polymer !== 'undefined' && typeof wrap === 'function' ? wrap(element) : element;
};

/**
 * Unwrap element from polymer/webcomponent container if exists
 *
 * @param element
 * @returns {*}
 */
Handsontable.Dom.polymerUnwrap = function(element) {
  /* global Polymer */
  return typeof Polymer !== 'undefined' && typeof unwrap === 'function' ? unwrap(element) : element;
};

/**
 * Checks if browser is support web components natively
 *
 * @returns {Boolean}
 */
Handsontable.Dom.isWebComponentSupportedNatively = function() {
  var test = document.createElement('div');

  return test.createShadowRoot && test.createShadowRoot.toString().match(/\[native code\]/) ? true : false;
};

/**
 * Counts index of element within its parent
 * WARNING: for performance reasons, assumes there are only element nodes (no text nodes). This is true for Walkotnable
 * Otherwise would need to check for nodeType or use previousElementSibling
 * @see http://jsperf.com/sibling-index/10
 * @param {Element} elem
 * @return {Number}
 */
export function index(elem) {
  var i = 0;
  if (elem.previousSibling) {
    /* jshint ignore:start */
    while (elem = elem.previousSibling) {
      ++i;
    }
    /* jshint ignore:end */
  }
  return i;
}

<<<<<<< HEAD
if (document.documentElement.classList) {
  var isSupportMultipleClassesArg = (function() {
    var element = document.createElement('div');

    element.classList.add('test', 'test2');

    return element.classList.contains('test2');
  }());

  /**
   * Checks if element has class name
   *
   * @param {HTMLElement} element
   * @param {String} className Class name to check
   * @returns {Boolean}
   */
  Handsontable.Dom.hasClass = function(element, className) {
    if (className === '') {
      return true;
    }
    return element.classList.contains(className);
  };

  /**
   * Add class name to an element
   *
   * @param {HTMLElement} element
   * @param {String|Array} className Class name as string or array of strings
   */
  Handsontable.Dom.addClass = function(element, className) {
    var len = 0;

    if (typeof className === 'string') {
      if (className === '') {
        return;
      }

      className = className.split(' ');
    }
    if (isSupportMultipleClassesArg) {
      element.classList.add.apply(element.classList, className);

    } else {
      while (className && className[len]) {
        if (className[len] === '') {
          continue;
        }

        element.classList.add(className[len]);
        len ++;
      }
    }
  };

  /**
   * Remove class name from an element
   *
   * @param {HTMLElement} element
   * @param {String|Array} className Class name as string or array of strings
   */
  Handsontable.Dom.removeClass = function(element, className) {
    var len = 0;

    if (typeof className === 'string') {
      if (className === '') {
        return;
      }

      className = className.split(' ');
    }
    if (isSupportMultipleClassesArg) {
      element.classList.remove.apply(element.classList, className);

    } else {
      while (className && className[len]) {
        if (className[len] === '') {
          continue;
        }

        element.classList.remove(className[len]);
        len ++;
      }
    }
  };

} else {
  var createClassNameRegExp = function createClassNameRegExp(className) {
    return new RegExp('(\\s|^)' + className + '(\\s|$)');
  };

  /**
   * Checks if element has class name
   *
   * @param {HTMLElement} element
   * @param {String} className
   * @returns {Boolean}
   */
  Handsontable.Dom.hasClass = function(element, className) {
    // http://snipplr.com/view/3561/addclass-removeclass-hasclass/
    return element.className.match(createClassNameRegExp(className)) ? true : false;
  };

  /**
   * Add class name to an element
   *
   * @param {HTMLElement} element
   * @param {String|Array} className Class name as string or array of strings
   */
  Handsontable.Dom.addClass = function(element, className) {
    var len = 0, _className = element.className;

    if (typeof className === 'string') {
      className = className.split(' ');
    }
    if (_className === '') {
      _className = className.join(' ');

    } else {
      while (className[len]) {
        if (!createClassNameRegExp(className[len]).test(_className)) {
          _className += ' ' + className[len];
        }
        len ++;
      }
    }
    element.className = _className;
  };

  /**
   * Remove class name from an element
   *
   * @param {HTMLElement} element
   * @param {String|Array} className Class name as string or array of strings
   */
  Handsontable.Dom.removeClass = function(element, className) {
    var len = 0, _className = element.className;

    if (typeof className === 'string') {
      className = className.split(' ');
    }
    while (className[len]) {
      // String.prototype.trim is defined in polyfill.js
      _className = _className.replace(createClassNameRegExp(className[len]), ' ').trim();
      len ++;
    }
    if (element.className !== _className) {
      element.className = _className;
    }
  };
=======
var classListSupport = document.documentElement.classList ? true : false;

export function hasClass(ele, cls) {
  if (classListSupport) {
    return cls && ele.classList.contains(cls);
  }

  // http://snipplr.com/view/3561/addclass-removeclass-hasclass/
  return ele.className.match(new RegExp('(\\s|^)' + cls + '(\\s|$)'));
}

export function addClass(ele, cls) {
  if (classListSupport) {
    if (cls) {
      ele.classList.add(cls);
    }
  }
  if (ele.className === "") {
    ele.className = cls;
  }
  else if (!hasClass(ele, cls)) {
    ele.className += " " + cls;
  }
}

export function removeClass(ele, cls) {
  if (classListSupport) {
    ele.classList.remove(cls);
  }
  if (hasClass(ele, cls)) { //is this really needed?
    var reg = new RegExp('(\\s|^)' + cls + '(\\s|$)');
    ele.className = ele.className.replace(reg, ' ').trim(); //String.prototype.trim is defined in polyfill.js
  }
>>>>>>> e6881ab0
}

export function removeTextNodes(elem, parent) {
  if (elem.nodeType === 3) {
    parent.removeChild(elem); //bye text nodes!
  }
  else if (['TABLE', 'THEAD', 'TBODY', 'TFOOT', 'TR'].indexOf(elem.nodeName) > -1) {
    var childs = elem.childNodes;
    for (var i = childs.length - 1; i >= 0; i--) {
      removeTextNodes(childs[i], elem);
    }
  }
}

/**
 * Remove childs function
 * WARNING - this doesn't unload events and data attached by jQuery
 * http://jsperf.com/jquery-html-vs-empty-vs-innerhtml/9
 * http://jsperf.com/jquery-html-vs-empty-vs-innerhtml/11 - no siginificant improvement with Chrome remove() method
 * @param element
 * @returns {void}
 */
//
export function empty(element) {
  var child;
  /* jshint ignore:start */
  while (child = element.lastChild) {
    element.removeChild(child);
  }
  /* jshint ignore:end */
}

export var HTML_CHARACTERS = /(<(.*)>|&(.*);)/;

/**
 * Insert content into element trying avoid innerHTML method.
 * @return {void}
 */
export function fastInnerHTML(element, content) {
  if (HTML_CHARACTERS.test(content)) {
    element.innerHTML = content;
  }
  else {
    fastInnerText(element, content);
  }
}

/**
 * Insert text content into element
 * @return {void}
 */

var textContextSupport = document.createTextNode('test').textContent ? true : false;

export function fastInnerText(element, content) {
  var child = element.firstChild;

  if (child && child.nodeType === 3 && child.nextSibling === null) {
    // fast lane - replace existing text node

    if (textContextSupport) {
      // http://jsperf.com/replace-text-vs-reuse
      child.textContent = content;
    } else {
      // http://jsperf.com/replace-text-vs-reuse
      child.data = content;
    }
  }
  else {
    //slow lane - empty element and insert a text node
    empty(element);
    element.appendChild(document.createTextNode(content));
  }
}

/**
 * Returns true if element is attached to the DOM and visible, false otherwise
 * @param elem
 * @returns {boolean}
 */
export function isVisible(elem) {
  var next = elem;
<<<<<<< HEAD

  while (Handsontable.Dom.polymerUnwrap(next) !== document.documentElement) { //until <html> reached
=======
  while (next !== document.documentElement) { //until <html> reached
>>>>>>> e6881ab0
    if (next === null) { //parent detached from DOM
      return false;
    }
    else if (next.nodeType === Node.DOCUMENT_FRAGMENT_NODE) {
      if (next.host) { //this is Web Components Shadow DOM
        //see: http://w3c.github.io/webcomponents/spec/shadow/#encapsulation
        //according to spec, should be if (next.ownerDocument !== window.document), but that doesn't work yet
        if (next.host.impl) { //Chrome 33.0.1723.0 canary (2013-11-29) Web Platform features disabled
          return isVisible(next.host.impl);
        }
        else if (next.host) { //Chrome 33.0.1723.0 canary (2013-11-29) Web Platform features enabled
          return isVisible(next.host);
        }
        else {
          throw new Error("Lost in Web Components world");
        }
      }
      else {
        return false; //this is a node detached from document in IE8
      }
    }
    else if (next.style.display === 'none') {
      return false;
    }
    next = next.parentNode;
  }

  return true;
}

/**
 * Returns elements top and left offset relative to the document. Function is not compatible with jQuery offset.
 *
 * @param {HTMLElement} elem
 * @return {Object} Returns object with `top` and `left` props
 */
export function offset(elem) {
  var offsetLeft,
    offsetTop,
    lastElem,
    docElem,
    box;

  docElem = document.documentElement;

  if (hasCaptionProblem() && elem.firstChild && elem.firstChild.nodeName === 'CAPTION') {
    // fixes problem with Firefox ignoring <caption> in TABLE offset (see also export outerHeight)
    // http://jsperf.com/offset-vs-getboundingclientrect/8
    box = elem.getBoundingClientRect();

    return {
      top: box.top + (window.pageYOffset || docElem.scrollTop) - (docElem.clientTop || 0),
      left: box.left + (window.pageXOffset || docElem.scrollLeft) - (docElem.clientLeft || 0)
    };
  }
  offsetLeft = elem.offsetLeft;
  offsetTop = elem.offsetTop;
  lastElem = elem;

  /* jshint ignore:start */
  while (elem = elem.offsetParent) {
    // from my observation, document.body always has scrollLeft/scrollTop == 0
    if (elem === document.body) {
      break;
    }
    offsetLeft += elem.offsetLeft;
    offsetTop += elem.offsetTop;
    lastElem = elem;
  }
  /* jshint ignore:end */

  //slow - http://jsperf.com/offset-vs-getboundingclientrect/6
  if (lastElem && lastElem.style.position === 'fixed') {
    //if(lastElem !== document.body) { //faster but does gives false positive in Firefox
    offsetLeft += window.pageXOffset || docElem.scrollLeft;
    offsetTop += window.pageYOffset || docElem.scrollTop;
  }

  return {
    left: offsetLeft,
    top: offsetTop
  };
}

export function getWindowScrollTop() {
  var res = window.scrollY;
  if (res == void 0) { //IE8-11
    res = document.documentElement.scrollTop;
  }
  return res;
}

export function getWindowScrollLeft() {
  var res = window.scrollX;
  if (res == void 0) { //IE8-11
    res = document.documentElement.scrollLeft;
  }
  return res;
}

export function getScrollTop(elem) {
  if (elem === window) {
    return getWindowScrollTop(elem);
  }
  else {
    return elem.scrollTop;
  }
}

export function getScrollLeft(elem) {
  if (elem === window) {
    return getWindowScrollLeft(elem);
  }
  else {
    return elem.scrollLeft;
  }
}

export function getScrollableElement(element) {
  var el = element.parentNode,
    props = ['auto', 'scroll'],
    overflow, overflowX, overflowY,
    computedStyle = '',
    computedOverflow = '',
    computedOverflowY = '',
    computedOverflowX = '';

  while (el && el.style && document.body !== el) {
    overflow = el.style.overflow;
    overflowX = el.style.overflowX;
    overflowY = el.style.overflowY;

    if (overflow == 'scroll' || overflowX == 'scroll' || overflowY == 'scroll') {
      return el;
    } else if (window.getComputedStyle) {
        computedStyle = window.getComputedStyle(el);
        computedOverflow = computedStyle.getPropertyValue('overflow');
        computedOverflowY = computedStyle.getPropertyValue('overflow-y');
        computedOverflowX = computedStyle.getPropertyValue('overflow-x');

      if (computedOverflow === 'scroll' || computedOverflowX === 'scroll' || computedOverflowY === 'scroll') {
        return el;
      }
    }

    if (el.clientHeight <= el.scrollHeight && (props.indexOf(overflowY) !== -1 || props.indexOf(overflow) !== -1 ||
      props.indexOf(computedOverflow) !== -1 || props.indexOf(computedOverflowY) !== -1)) {
      return el;
    }
    if (el.clientWidth <= el.scrollWidth && (props.indexOf(overflowX) !== -1 || props.indexOf(overflow) !== -1 ||
      props.indexOf(computedOverflow) !== -1 || props.indexOf(computedOverflowX) !== -1)) {
      return el;
    }
    el = el.parentNode;
  }

  return window;
}

<<<<<<< HEAD
Handsontable.Dom.getTrimmingContainer = function (base) {
  var el = base.parentNode;
  while (el && el.style && document.body !== el) {
    if (el.style.overflow !== 'visible' && el.style.overflow !== '') {
      return el;
    } else if (window.getComputedStyle) {
      var computedStyle = window.getComputedStyle(el);
      if (computedStyle.getPropertyValue('overflow') !== 'visible' && computedStyle.getPropertyValue('overflow') !== '') {
        return el;
      }
    }

    el = el.parentNode;
  }
  return window;
};

Handsontable.Dom.getStyle = function (elem, prop) {
  if (!elem) {
    return;
  } else if (elem === window) {
    if (prop === 'width') {
      return window.innerWidth + 'px';
    } else if (prop === 'height') {
      return window.innerHeight + 'px';
    }
    return;
  }

  var styleProp = elem.style[prop],
    computedStyle;
  if (styleProp !== "" && styleProp !== void 0) {
    return styleProp;
  } else {
    computedStyle = Handsontable.Dom.getComputedStyle(elem);
    if (computedStyle.prop !== "" && computedStyle.prop !== void 0) {
      return computedStyle.prop;
    }
    return void 0;
  }
};

Handsontable.Dom.getComputedStyle = function (elem) {
=======
export function getComputedStyle(elem) {
>>>>>>> e6881ab0
  return elem.currentStyle || document.defaultView.getComputedStyle(elem);
}

export function outerWidth(elem) {
  return elem.offsetWidth;
}

export function outerHeight(elem) {
  if (hasCaptionProblem() && elem.firstChild && elem.firstChild.nodeName === 'CAPTION') {
    //fixes problem with Firefox ignoring <caption> in TABLE.offsetHeight
    //jQuery (1.10.1) still has this unsolved
    //may be better to just switch to getBoundingClientRect
    //http://bililite.com/blog/2009/03/27/finding-the-size-of-a-table/
    //http://lists.w3.org/Archives/Public/www-style/2009Oct/0089.html
    //http://bugs.jquery.com/ticket/2196
    //http://lists.w3.org/Archives/Public/www-style/2009Oct/0140.html#start140
    return elem.offsetHeight + elem.firstChild.offsetHeight;
  }
  else {
    return elem.offsetHeight;
  }
}

export function innerHeight(elem) {
  return elem.clientHeight || elem.innerHeight;
}

export function innerWidth(elem) {
  return elem.clientWidth || elem.innerWidth;
}

<<<<<<< HEAD
Handsontable.Dom.addEvent = function (element, event, callback) {
=======
export function addEvent(element, event, callback) {
>>>>>>> e6881ab0
  if (window.addEventListener) {
    element.addEventListener(event, callback, false);
  } else {
    element.attachEvent('on' + event, callback);
  }
}

<<<<<<< HEAD
Handsontable.Dom.removeEvent = function (element, event, callback) {
=======
export function removeEvent(element, event, callback) {
>>>>>>> e6881ab0
  if (window.removeEventListener) {
    element.removeEventListener(event, callback, false);
  } else {
    element.detachEvent('on' + event, callback);
  }
}


var _hasCaptionProblem;

function detectCaptionProblem() {
  var TABLE = document.createElement('TABLE');
  TABLE.style.borderSpacing = 0;
  TABLE.style.borderWidth = 0;
  TABLE.style.padding = 0;
  var TBODY = document.createElement('TBODY');
  TABLE.appendChild(TBODY);
  TBODY.appendChild(document.createElement('TR'));
  TBODY.firstChild.appendChild(document.createElement('TD'));
  TBODY.firstChild.firstChild.innerHTML = '<tr><td>t<br>t</td></tr>';

  var CAPTION = document.createElement('CAPTION');
  CAPTION.innerHTML = 'c<br>c<br>c<br>c';
  CAPTION.style.padding = 0;
  CAPTION.style.margin = 0;
  TABLE.insertBefore(CAPTION, TBODY);

  document.body.appendChild(TABLE);
  _hasCaptionProblem = (TABLE.offsetHeight < 2 * TABLE.lastChild.offsetHeight); //boolean
  document.body.removeChild(TABLE);
}

export function hasCaptionProblem() {
  if (_hasCaptionProblem === void 0) {
    detectCaptionProblem();
  }
  return _hasCaptionProblem;
}

/**
 * Returns caret position in text input
 * @author http://stackoverflow.com/questions/263743/how-to-get-caret-position-in-textarea
 * @return {Number}
 */
export function getCaretPosition(el) {
  if (el.selectionStart) {
    return el.selectionStart;
  }
  else if (document.selection) { //IE8
    el.focus();
    var r = document.selection.createRange();
    if (r == null) {
      return 0;
    }
    var re = el.createTextRange(),
      rc = re.duplicate();
    re.moveToBookmark(r.getBookmark());
    rc.setEndPoint('EndToStart', re);
    return rc.text.length;
  }
  return 0;
}

/**
 * Returns end of the selection in text input
 * @return {Number}
 */
export function getSelectionEndPosition(el) {
  if(el.selectionEnd) {
    return el.selectionEnd;
  } else if(document.selection) { //IE8
    var r = document.selection.createRange();
    if(r == null) {
      return 0;
    }
    var re = el.createTextRange();

<<<<<<< HEAD
  /**
   * Returns end of the selection in text input
   * @return {Number}
   */
  Handsontable.Dom.getSelectionEndPosition = function (el) {
    if (el.selectionEnd) {
      return el.selectionEnd;
    } else if (document.selection) { //IE8
      var r = document.selection.createRange();
      if (r == null) {
        return 0;
      }
      var re = el.createTextRange();
=======
    return re.text.indexOf(r.text) + r.text.length;
  }
}
>>>>>>> e6881ab0

/**
 * Sets caret position in text input
 * @author http://blog.vishalon.net/index.php/javascript-getting-and-setting-caret-position-in-textarea/
 * @param {Element} el
 * @param {Number} pos
 * @param {Number} endPos
 */
export function setCaretPosition(el, pos, endPos) {
  if (endPos === void 0) {
    endPos = pos;
  }
  if (el.setSelectionRange) {
    el.focus();
    el.setSelectionRange(pos, endPos);
  }
  else if (el.createTextRange) { //IE8
    var range = el.createTextRange();
    range.collapse(true);
    range.moveEnd('character', endPos);
    range.moveStart('character', pos);
    range.select();
  }
}

var cachedScrollbarWidth;

//http://stackoverflow.com/questions/986937/how-can-i-get-the-browsers-scrollbar-sizes
function walkontableCalculateScrollbarWidth() {
  var inner = document.createElement('p');
  inner.style.width = "100%";
  inner.style.height = "200px";

  var outer = document.createElement('div');
  outer.style.position = "absolute";
  outer.style.top = "0px";
  outer.style.left = "0px";
  outer.style.visibility = "hidden";
  outer.style.width = "200px";
  outer.style.height = "150px";
  outer.style.overflow = "hidden";
  outer.appendChild(inner);

  (document.body || document.documentElement).appendChild(outer);
  var w1 = inner.offsetWidth;
  outer.style.overflow = 'scroll';
  var w2 = inner.offsetWidth;
  if (w1 == w2) {
    w2 = outer.clientWidth;
  }

  (document.body || document.documentElement).removeChild(outer);

  return (w1 - w2);
}

/**
 * Returns the computed width of the native browser scroll bar
 * @return {Number} width
 */
export function getScrollbarWidth() {
  if (cachedScrollbarWidth === void 0) {
    cachedScrollbarWidth = walkontableCalculateScrollbarWidth();
  }
  return cachedScrollbarWidth;
}

<<<<<<< HEAD
  /**
   * Returns the computed width of the native browser scroll bar
   * @return {Number} width
   */
  Handsontable.Dom.getScrollbarWidth = function (mockWidth) {
    if (cachedScrollbarWidth === void 0) {
      cachedScrollbarWidth = walkontableCalculateScrollbarWidth();
    }

    if(mockWidth && cachedScrollbarWidth === 0) {
      return 30;
    }

    return cachedScrollbarWidth;
  };
=======
var _isIE8 = !(document.createTextNode('test').textContent);
>>>>>>> e6881ab0

export function isIE8() {
  return _isIE8;
}

var _isIE9 = !!(document.documentMode);

export function isIE9() {
  return _isIE9;
}

var _isSafari = (/Safari/.test(navigator.userAgent) && /Apple Computer/.test(navigator.vendor));

export function isSafari() {
  return _isSafari;
}

<<<<<<< HEAD
    /* jshint ignore:start */
    if (elem.style['transform'] && (transform = elem.style['transform']) != "") {
      return ['transform', transform];
    } else if (elem.style['-webkit-transform'] && (transform = elem.style['-webkit-transform']) != "") {
      return ['-webkit-transform', transform];
    } else {
      return -1;
    }
    /* jshint ignore:end */
  };

  Handsontable.Dom.resetCssTransform = function (elem) {
    /* jshint ignore:start */
    if (elem['transform'] && elem['transform'] != "") {
      elem['transform'] = "";
    } else if (elem['-webkit-transform'] && elem['-webkit-transform'] != "") {
      elem['-webkit-transform'] = "";
    }
    /* jshint ignore:end */
  };
=======
/**
 * Sets overlay position depending on it's type and used browser
 */
export function setOverlayPosition(overlayElem, left, top) {
  if (_isIE8 || _isIE9) {
    overlayElem.style.top = top;
    overlayElem.style.left = left;
  } else if (_isSafari) {
    overlayElem.style['-webkit-transform'] = 'translate3d(' + left + ',' + top + ',0)';
  } else {
    overlayElem.style['transform'] = 'translate3d(' + left + ',' + top + ',0)';
  }
}

export function getCssTransform(elem) {
  var transform;

  /* jshint ignore:start */
  if(elem.style['transform'] && (transform = elem.style['transform']) != "") {
    return ['transform', transform];
  } else if (elem.style['-webkit-transform'] && (transform = elem.style['-webkit-transform']) != "") {
    return ['-webkit-transform', transform];
  } else {
    return -1;
  }
  /* jshint ignore:end */
}

export function resetCssTransform(elem) {
  /* jshint ignore:start */
  if(elem['transform'] && elem['transform'] != "") {
    elem['transform'] = "";
  } else if(elem['-webkit-transform'] && elem['-webkit-transform'] != "") {
    elem['-webkit-transform'] = "";
  }
  /* jshint ignore:end */
}
>>>>>>> e6881ab0

window.Handsontable = window.Handsontable || {};
Handsontable.Dom = {
  enableImmediatePropagation,
  closest,
  isChildOf,
  index,
  hasClass,
  addClass,
  removeClass,
  removeTextNodes,
  empty,
  HTML_CHARACTERS,
  fastInnerHTML,
  fastInnerText,
  isVisible,
  offset,
  getScrollableElement,
  getWindowScrollTop,
  getWindowScrollLeft,
  getScrollTop,
  getScrollLeft,
  getComputedStyle,
  outerWidth,
  outerHeight,
  innerWidth,
  innerHeight,
  addEvent,
  removeEvent,
  hasCaptionProblem,
  getCaretPosition,
  setCaretPosition,
  getSelectionEndPosition,
  getScrollbarWidth,
  isIE8,
  isIE9,
  isSafari,
  setOverlayPosition,
  getCssTransform,
  resetCssTransform
};<|MERGE_RESOLUTION|>--- conflicted
+++ resolved
@@ -3,13 +3,6 @@
  * It is recommended for Handsontable plugins and renderers, because it is much faster than jQuery
  * @type {Object}
  */
-<<<<<<< HEAD
-if (!window.Handsontable) {
-  var Handsontable = {}; //required because Walkontable test suite uses this class directly
-}
-Handsontable.Dom = {};
-=======
->>>>>>> e6881ab0
 
 
 export function enableImmediatePropagation(event) {
@@ -25,7 +18,6 @@
   }
 }
 
-<<<<<<< HEAD
 /**
  * Goes up the DOM tree (including given element) until it finds an element that matches the nodes or nodes name.
  * This method goes up through web components.
@@ -35,7 +27,7 @@
  * @param {HTMLElement} [until]
  * @returns {HTMLElement|null}
  */
-Handsontable.Dom.closest = function (element, nodes, until) {
+export function closest(element, nodes, until) {
   while (element != null && element !== until) {
     if (element.nodeType === Node.ELEMENT_NODE &&
       (nodes.indexOf(element.nodeName) > -1 || nodes.indexOf(element) > -1)) {
@@ -46,13 +38,6 @@
 
     } else {
       element = element.parentNode;
-=======
-//goes up the DOM tree (including given element) until it finds an element that matches the nodeName
-export function closest(elem, nodeNames, until) {
-  while (elem != null && elem !== until) {
-    if (elem.nodeType === 1 && nodeNames.indexOf(elem.nodeName) > -1) {
-      return elem;
->>>>>>> e6881ab0
     }
   }
 
@@ -89,12 +74,12 @@
  * @param {Element} element
  * @returns {Boolean}
  */
-Handsontable.Dom.isChildOfWebComponentTable = function(element) {
+export function isChildOfWebComponentTable(element) {
   var hotTableName = 'hot-table',
     result = false,
     parentNode;
 
-  parentNode = Handsontable.Dom.polymerWrap(element);
+  parentNode = polymerWrap(element);
 
   function isHotTable(element) {
     return element.nodeType === Node.ELEMENT_NODE && element.nodeName === hotTableName.toUpperCase();
@@ -117,7 +102,7 @@
   }
 
   return result;
-};
+}
 
 /**
  * Wrap element into polymer/webcomponent container if exists
@@ -125,10 +110,10 @@
  * @param element
  * @returns {*}
  */
-Handsontable.Dom.polymerWrap = function(element) {
+export function polymerWrap(element) {
   /* global Polymer */
   return typeof Polymer !== 'undefined' && typeof wrap === 'function' ? wrap(element) : element;
-};
+}
 
 /**
  * Unwrap element from polymer/webcomponent container if exists
@@ -136,21 +121,21 @@
  * @param element
  * @returns {*}
  */
-Handsontable.Dom.polymerUnwrap = function(element) {
+export function polymerUnwrap(element) {
   /* global Polymer */
   return typeof Polymer !== 'undefined' && typeof unwrap === 'function' ? unwrap(element) : element;
-};
+}
 
 /**
  * Checks if browser is support web components natively
  *
  * @returns {Boolean}
  */
-Handsontable.Dom.isWebComponentSupportedNatively = function() {
+export function isWebComponentSupportedNatively() {
   var test = document.createElement('div');
 
   return test.createShadowRoot && test.createShadowRoot.toString().match(/\[native code\]/) ? true : false;
-};
+}
 
 /**
  * Counts index of element within its parent
@@ -172,8 +157,24 @@
   return i;
 }
 
-<<<<<<< HEAD
-if (document.documentElement.classList) {
+var classListSupport = document.documentElement.classList ? true : false;
+var _hasClass, _addClass, _removeClass;
+
+function filterEmptyClassNames(classNames) {
+  var len = 0, result = [];
+
+  if (!classNames || !classNames.length) {
+    return result;
+  }
+  while (classNames[len]) {
+    result.push(classNames[len]);
+    len ++;
+  }
+
+  return result;
+}
+
+if (classListSupport) {
   var isSupportMultipleClassesArg = (function() {
     var element = document.createElement('div');
 
@@ -182,76 +183,46 @@
     return element.classList.contains('test2');
   }());
 
-  /**
-   * Checks if element has class name
-   *
-   * @param {HTMLElement} element
-   * @param {String} className Class name to check
-   * @returns {Boolean}
-   */
-  Handsontable.Dom.hasClass = function(element, className) {
+  _hasClass = function _hasClass(element, className) {
     if (className === '') {
-      return true;
-    }
+      return false;
+    }
+
     return element.classList.contains(className);
   };
 
-  /**
-   * Add class name to an element
-   *
-   * @param {HTMLElement} element
-   * @param {String|Array} className Class name as string or array of strings
-   */
-  Handsontable.Dom.addClass = function(element, className) {
+  _addClass = function _addClass(element, className) {
     var len = 0;
 
     if (typeof className === 'string') {
-      if (className === '') {
-        return;
-      }
-
       className = className.split(' ');
     }
+    className = filterEmptyClassNames(className);
+
     if (isSupportMultipleClassesArg) {
       element.classList.add.apply(element.classList, className);
 
     } else {
       while (className && className[len]) {
-        if (className[len] === '') {
-          continue;
-        }
-
         element.classList.add(className[len]);
         len ++;
       }
     }
   };
 
-  /**
-   * Remove class name from an element
-   *
-   * @param {HTMLElement} element
-   * @param {String|Array} className Class name as string or array of strings
-   */
-  Handsontable.Dom.removeClass = function(element, className) {
+  _removeClass = function _removeClass(element, className) {
     var len = 0;
 
     if (typeof className === 'string') {
-      if (className === '') {
-        return;
-      }
-
       className = className.split(' ');
     }
+    className = filterEmptyClassNames(className);
+
     if (isSupportMultipleClassesArg) {
       element.classList.remove.apply(element.classList, className);
 
     } else {
-      while (className && className[len]) {
-        if (className[len] === '') {
-          continue;
-        }
-
+      while (className[len]) {
         element.classList.remove(className[len]);
         len ++;
       }
@@ -263,26 +234,14 @@
     return new RegExp('(\\s|^)' + className + '(\\s|$)');
   };
 
-  /**
-   * Checks if element has class name
-   *
-   * @param {HTMLElement} element
-   * @param {String} className
-   * @returns {Boolean}
-   */
-  Handsontable.Dom.hasClass = function(element, className) {
+  _hasClass = function _hasClass(element, className) {
     // http://snipplr.com/view/3561/addclass-removeclass-hasclass/
     return element.className.match(createClassNameRegExp(className)) ? true : false;
   };
 
-  /**
-   * Add class name to an element
-   *
-   * @param {HTMLElement} element
-   * @param {String|Array} className Class name as string or array of strings
-   */
-  Handsontable.Dom.addClass = function(element, className) {
-    var len = 0, _className = element.className;
+  _addClass = function _addClass(element, className) {
+    var len = 0,
+      _className = element.className;
 
     if (typeof className === 'string') {
       className = className.split(' ');
@@ -301,14 +260,9 @@
     element.className = _className;
   };
 
-  /**
-   * Remove class name from an element
-   *
-   * @param {HTMLElement} element
-   * @param {String|Array} className Class name as string or array of strings
-   */
-  Handsontable.Dom.removeClass = function(element, className) {
-    var len = 0, _className = element.className;
+  _removeClass = function _removeClass(element, className) {
+    var len = 0,
+      _className = element.className;
 
     if (typeof className === 'string') {
       className = className.split(' ');
@@ -322,41 +276,37 @@
       element.className = _className;
     }
   };
-=======
-var classListSupport = document.documentElement.classList ? true : false;
-
-export function hasClass(ele, cls) {
-  if (classListSupport) {
-    return cls && ele.classList.contains(cls);
-  }
-
-  // http://snipplr.com/view/3561/addclass-removeclass-hasclass/
-  return ele.className.match(new RegExp('(\\s|^)' + cls + '(\\s|$)'));
-}
-
-export function addClass(ele, cls) {
-  if (classListSupport) {
-    if (cls) {
-      ele.classList.add(cls);
-    }
-  }
-  if (ele.className === "") {
-    ele.className = cls;
-  }
-  else if (!hasClass(ele, cls)) {
-    ele.className += " " + cls;
-  }
-}
-
-export function removeClass(ele, cls) {
-  if (classListSupport) {
-    ele.classList.remove(cls);
-  }
-  if (hasClass(ele, cls)) { //is this really needed?
-    var reg = new RegExp('(\\s|^)' + cls + '(\\s|$)');
-    ele.className = ele.className.replace(reg, ' ').trim(); //String.prototype.trim is defined in polyfill.js
-  }
->>>>>>> e6881ab0
+}
+
+/**
+ * Checks if element has class name
+ *
+ * @param {HTMLElement} element
+ * @param {String} className Class name to check
+ * @returns {Boolean}
+ */
+export function hasClass(element, className) {
+  return _hasClass(element, className);
+}
+
+/**
+ * Add class name to an element
+ *
+ * @param {HTMLElement} element
+ * @param {String|Array} className Class name as string or array of strings
+ */
+export function addClass(element, className) {
+  return _addClass(element, className);
+}
+
+/**
+ * Remove class name from an element
+ *
+ * @param {HTMLElement} element
+ * @param {String|Array} className Class name as string or array of strings
+ */
+export function removeClass(element, className) {
+  return _removeClass(element, className);
 }
 
 export function removeTextNodes(elem, parent) {
@@ -439,12 +389,8 @@
  */
 export function isVisible(elem) {
   var next = elem;
-<<<<<<< HEAD
-
-  while (Handsontable.Dom.polymerUnwrap(next) !== document.documentElement) { //until <html> reached
-=======
-  while (next !== document.documentElement) { //until <html> reached
->>>>>>> e6881ab0
+
+  while (polymerUnwrap(next) !== document.documentElement) { //until <html> reached
     if (next === null) { //parent detached from DOM
       return false;
     }
@@ -604,8 +550,7 @@
   return window;
 }
 
-<<<<<<< HEAD
-Handsontable.Dom.getTrimmingContainer = function (base) {
+export function getTrimmingContainer(base) {
   var el = base.parentNode;
   while (el && el.style && document.body !== el) {
     if (el.style.overflow !== 'visible' && el.style.overflow !== '') {
@@ -620,9 +565,9 @@
     el = el.parentNode;
   }
   return window;
-};
-
-Handsontable.Dom.getStyle = function (elem, prop) {
+}
+
+export function getStyle(elem, prop) {
   if (!elem) {
     return;
   } else if (elem === window) {
@@ -639,18 +584,15 @@
   if (styleProp !== "" && styleProp !== void 0) {
     return styleProp;
   } else {
-    computedStyle = Handsontable.Dom.getComputedStyle(elem);
+    computedStyle = getComputedStyle(elem);
     if (computedStyle.prop !== "" && computedStyle.prop !== void 0) {
       return computedStyle.prop;
     }
     return void 0;
   }
-};
-
-Handsontable.Dom.getComputedStyle = function (elem) {
-=======
+}
+
 export function getComputedStyle(elem) {
->>>>>>> e6881ab0
   return elem.currentStyle || document.defaultView.getComputedStyle(elem);
 }
 
@@ -682,11 +624,7 @@
   return elem.clientWidth || elem.innerWidth;
 }
 
-<<<<<<< HEAD
-Handsontable.Dom.addEvent = function (element, event, callback) {
-=======
 export function addEvent(element, event, callback) {
->>>>>>> e6881ab0
   if (window.addEventListener) {
     element.addEventListener(event, callback, false);
   } else {
@@ -694,11 +632,7 @@
   }
 }
 
-<<<<<<< HEAD
-Handsontable.Dom.removeEvent = function (element, event, callback) {
-=======
 export function removeEvent(element, event, callback) {
->>>>>>> e6881ab0
   if (window.removeEventListener) {
     element.removeEventListener(event, callback, false);
   } else {
@@ -767,34 +701,18 @@
  * @return {Number}
  */
 export function getSelectionEndPosition(el) {
-  if(el.selectionEnd) {
+  if (el.selectionEnd) {
     return el.selectionEnd;
-  } else if(document.selection) { //IE8
+  } else if (document.selection) { //IE8
     var r = document.selection.createRange();
-    if(r == null) {
+    if (r == null) {
       return 0;
     }
     var re = el.createTextRange();
 
-<<<<<<< HEAD
-  /**
-   * Returns end of the selection in text input
-   * @return {Number}
-   */
-  Handsontable.Dom.getSelectionEndPosition = function (el) {
-    if (el.selectionEnd) {
-      return el.selectionEnd;
-    } else if (document.selection) { //IE8
-      var r = document.selection.createRange();
-      if (r == null) {
-        return 0;
-      }
-      var re = el.createTextRange();
-=======
     return re.text.indexOf(r.text) + r.text.length;
   }
 }
->>>>>>> e6881ab0
 
 /**
  * Sets caret position in text input
@@ -862,28 +780,10 @@
   return cachedScrollbarWidth;
 }
 
-<<<<<<< HEAD
-  /**
-   * Returns the computed width of the native browser scroll bar
-   * @return {Number} width
-   */
-  Handsontable.Dom.getScrollbarWidth = function (mockWidth) {
-    if (cachedScrollbarWidth === void 0) {
-      cachedScrollbarWidth = walkontableCalculateScrollbarWidth();
-    }
-
-    if(mockWidth && cachedScrollbarWidth === 0) {
-      return 30;
-    }
-
-    return cachedScrollbarWidth;
-  };
-=======
 var _isIE8 = !(document.createTextNode('test').textContent);
->>>>>>> e6881ab0
 
 export function isIE8() {
-  return _isIE8;
+  return isIE8;
 }
 
 var _isIE9 = !!(document.documentMode);
@@ -898,28 +798,6 @@
   return _isSafari;
 }
 
-<<<<<<< HEAD
-    /* jshint ignore:start */
-    if (elem.style['transform'] && (transform = elem.style['transform']) != "") {
-      return ['transform', transform];
-    } else if (elem.style['-webkit-transform'] && (transform = elem.style['-webkit-transform']) != "") {
-      return ['-webkit-transform', transform];
-    } else {
-      return -1;
-    }
-    /* jshint ignore:end */
-  };
-
-  Handsontable.Dom.resetCssTransform = function (elem) {
-    /* jshint ignore:start */
-    if (elem['transform'] && elem['transform'] != "") {
-      elem['transform'] = "";
-    } else if (elem['-webkit-transform'] && elem['-webkit-transform'] != "") {
-      elem['-webkit-transform'] = "";
-    }
-    /* jshint ignore:end */
-  };
-=======
 /**
  * Sets overlay position depending on it's type and used browser
  */
@@ -938,7 +816,7 @@
   var transform;
 
   /* jshint ignore:start */
-  if(elem.style['transform'] && (transform = elem.style['transform']) != "") {
+  if (elem.style['transform'] && (transform = elem.style['transform']) != "") {
     return ['transform', transform];
   } else if (elem.style['-webkit-transform'] && (transform = elem.style['-webkit-transform']) != "") {
     return ['-webkit-transform', transform];
@@ -950,52 +828,55 @@
 
 export function resetCssTransform(elem) {
   /* jshint ignore:start */
-  if(elem['transform'] && elem['transform'] != "") {
+  if (elem['transform'] && elem['transform'] != "") {
     elem['transform'] = "";
-  } else if(elem['-webkit-transform'] && elem['-webkit-transform'] != "") {
+  } else if (elem['-webkit-transform'] && elem['-webkit-transform'] != "") {
     elem['-webkit-transform'] = "";
   }
   /* jshint ignore:end */
 }
->>>>>>> e6881ab0
 
 window.Handsontable = window.Handsontable || {};
 Handsontable.Dom = {
+  addClass,
+  addEvent,
+  closest,
+  empty,
   enableImmediatePropagation,
-  closest,
-  isChildOf,
-  index,
-  hasClass,
-  addClass,
-  removeClass,
-  removeTextNodes,
-  empty,
-  HTML_CHARACTERS,
   fastInnerHTML,
   fastInnerText,
-  isVisible,
-  offset,
+  getCaretPosition,
+  getComputedStyle,
+  getCssTransform,
   getScrollableElement,
+  getScrollbarWidth,
+  getScrollLeft,
+  getScrollTop,
+  getSelectionEndPosition,
+  getWindowScrollLeft,
   getWindowScrollTop,
-  getWindowScrollLeft,
-  getScrollTop,
-  getScrollLeft,
-  getComputedStyle,
-  outerWidth,
-  outerHeight,
+  hasCaptionProblem,
+  hasClass,
+  HTML_CHARACTERS,
+  index,
+  innerHeight,
   innerWidth,
-  innerHeight,
-  addEvent,
-  removeEvent,
-  hasCaptionProblem,
-  getCaretPosition,
-  setCaretPosition,
-  getSelectionEndPosition,
-  getScrollbarWidth,
+  isChildOf,
+  isChildOfWebComponentTable,
   isIE8,
   isIE9,
   isSafari,
-  setOverlayPosition,
-  getCssTransform,
-  resetCssTransform
+  isVisible,
+  isWebComponentSupportedNatively,
+  offset,
+  outerHeight,
+  outerWidth,
+  polymerUnwrap,
+  polymerWrap,
+  removeClass,
+  removeEvent,
+  removeTextNodes,
+  resetCssTransform,
+  setCaretPosition,
+  setOverlayPosition
 };