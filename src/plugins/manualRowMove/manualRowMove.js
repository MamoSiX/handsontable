--- conflicted
+++ resolved
@@ -4,7 +4,6 @@
 import {addClass, removeClass, offset} from './../../helpers/dom/element';
 import {rangeEach} from './../../helpers/number';
 import {eventManager as eventManagerObject} from './../../eventManager';
-import {isImmediatePropagationStopped} from './../../helpers/dom/event';
 import {registerPlugin} from './../../plugins';
 import {RowsMapper} from './rowsMapper';
 import {BacklightUI} from './ui/backlight';
@@ -426,7 +425,7 @@
     let selection = this.hot.getSelectedRange();
     let priv = privatePool.get(this);
 
-    if (!selection || !isHeaderSelection || priv.pressed || event.button !== 0 || isImmediatePropagationStopped(event)) {
+    if (!selection || !isHeaderSelection || priv.pressed || event.button !== 0) {
       priv.pressed = false;
       priv.rowsToMove.length = 0;
       removeClass(this.hot.rootElement, [CSS_ON_MOVING, CSS_SHOW_UI]);
@@ -453,14 +452,7 @@
       priv.target.TD = TD;
       priv.rowsToMove = this.prepareRowsToMoving();
 
-<<<<<<< HEAD
-      this.backlight.element.style.left = this.hot.view.wt.wtTable.holder.scrollLeft + this.hot.view.wt.wtTable.getColumnWidth(-1) + 'px';
-      this.backlight.element.style.width = (this.hot.view.wt.wtTable.hider.offsetWidth - this.hot.view.wt.wtTable.getColumnWidth(-1)) + 'px';
-      this.backlight.element.style.height = this.getRowsHeight(start, end + 1) + 'px';
-      this.backlight.element.style.marginTop = ((this.getRowsHeight(start, coords.row) + event.layerY) * -1) + 'px';
-=======
       let leftPos = wtTable.holder.scrollLeft + wtTable.getColumnWidth(-1);
->>>>>>> b7e37e8e
 
       this.backlight.setPosition(null, leftPos);
       this.backlight.setSize(wtTable.hider.offsetWidth - leftPos,  this.getRowsHeight(start, end + 1));
@@ -540,16 +532,11 @@
    *
    * @private
    */
-<<<<<<< HEAD
-  onMouseUp(event, instance) {
-    let priv = privatePool.get(instance);
+  onMouseUp() {
+    let priv = privatePool.get(this);
     let blockMoving = {
       rows: false
     };
-=======
-  onMouseUp() {
-    let priv = privatePool.get(this);
->>>>>>> b7e37e8e
     priv.pressed = false;
     priv.backlightHeight = 0;
 
@@ -564,26 +551,16 @@
 
     let target = priv.target.row;
 
-<<<<<<< HEAD
-    instance.moveRows(target, priv.rowsToMove, blockMoving);
-    instance.persistentStateSave();
-    instance.hot.render();
-
-    if (!blockMoving.rows) {
-      let selectionStart = instance.rowsMapper.getIndexByValue(priv.rowsToMove[0]);
-      let selectionEnd = instance.rowsMapper.getIndexByValue(priv.rowsToMove[priv.rowsToMove.length - 1]);
-      instance.changeSelection(selectionStart, selectionEnd);
-    }
-=======
     this.moveRows(priv.rowsToMove, target);
     this.persistentStateSave();
     this.hot.render();
 
-    let selectionStart = this.rowsMapper.getIndexByValue(priv.rowsToMove[0]);
-    let selectionEnd = this.rowsMapper.getIndexByValue(priv.rowsToMove[priv.rowsToMove.length - 1]);
-    this.changeSelection(selectionStart, selectionEnd);
-
->>>>>>> b7e37e8e
+    if (!blockMoving.rows) {
+      let selectionStart = this.rowsMapper.getIndexByValue(priv.rowsToMove[0]);
+      let selectionEnd = this.rowsMapper.getIndexByValue(priv.rowsToMove[priv.rowsToMove.length - 1]);
+      this.changeSelection(selectionStart, selectionEnd);
+    }
+
     priv.rowsToMove.length = 0;
   }
 
@@ -593,84 +570,10 @@
    * @private
    */
   onAfterScrollHorizontally() {
-<<<<<<< HEAD
-    let headerWidth = this.hot.view.wt.wtTable.getColumnWidth(-1);
-    let scrollLeft = this.hot.view.wt.wtTable.holder.scrollLeft;
-    let posLeft = headerWidth + scrollLeft;
-    this.backlight.element.style.left = posLeft + 'px';
-    this.backlight.element.style.width = (this.hot.view.wt.wtTable.hider.offsetWidth - posLeft) + 'px';
-  }
-
-  /**
-   * Prepare array of indexes based on actual selection.
-   *
-   * @returns {Array}
-   */
-  prepareRowsToMoving() {
-    let selection = this.hot.getSelectedRange();
-    let selectedRows = [];
-
-    if (!selection) {
-      return selectedRows;
-    }
-
-    let {from, to} = selection;
-    let start = Math.min(from.row, to.row);
-    let end = Math.max(from.row, to.row);
-
-    rangeEach(start, end, (i) => {
-      selectedRows.push(i);
-    });
-
-    return selectedRows;
-  }
-
-  /**
-   * Method for moving single rows.
-   *
-   * @param {Number} target Visual row index as target of moved row.
-   * @param {Number} row Visual row index to move.
-   */
-  moveRow(target, ...row) {
-    this.moveRows(target, row);
-  }
-
-  /**
-   * Method for moving multi rows.
-   *
-   * @param {Number} target Visual row index as target for moved rows.
-   * @param {Array} rows Array of visual rows index to moving.
-   * @param {Object} blockMoving Contains information about block native moving.
-   */
-  moveRows(target, rows, blockMoving = { rows: false }) {
-    let rowsLen = rows.length;
-    let i = 0;
-
-    Handsontable.hooks.run(this.hot, 'beforeRowMove', rows, target, blockMoving);
-    // rewrite visual indexes to logical for save reference after move
-    if (!blockMoving.rows) {
-      for (i = 0; i < rowsLen; i++) {
-        rows[i] = this.rowsMapper.getValueByIndex(rows[i]);
-      }
-
-      for (i = 0; i < rowsLen; i++) {
-        let actualPosition = this.rowsMapper.getIndexByValue(rows[i]);
-
-        if (actualPosition !== target) {
-          this.rowsMapper.moveRow(actualPosition, target + i);
-        }
-      }
-      this.rowsMapper.clearNull();
-    }
-
-    Handsontable.hooks.run(this.hot, 'afterRowMove', rows, target);
-  }
-=======
     let wtTable = this.hot.view.wt.wtTable;
     let headerWidth = wtTable.getColumnWidth(-1);
     let scrollLeft = wtTable.holder.scrollLeft;
     let posLeft = headerWidth + scrollLeft;
->>>>>>> b7e37e8e
 
     this.backlight.setPosition(null, posLeft);
     this.backlight.setSize(wtTable.hider.offsetWidth - posLeft);
