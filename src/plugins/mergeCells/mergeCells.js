--- conflicted
+++ resolved
@@ -498,17 +498,10 @@
     var mergedCells = this.mergeCells.mergedCellInfoCollection
       , selectionRange = this.getSelectedRange();
 
-<<<<<<< HEAD
     for (var group in mergedCells) {
-      if (selectionRange.highlight.row == mergedCells[group].row && selectionRange.highlight.col == mergedCells[group].col
-        && selectionRange.to.row == mergedCells[group].row + mergedCells[group].rowspan - 1
-        && selectionRange.to.col == mergedCells[group].col + mergedCells[group].colspan - 1) {
-=======
-    for(var group in mergedCells) {
       if (selectionRange.highlight.row == mergedCells[group].row && selectionRange.highlight.col == mergedCells[group].col &&
           selectionRange.to.row == mergedCells[group].row + mergedCells[group].rowspan - 1 &&
           selectionRange.to.col == mergedCells[group].col + mergedCells[group].colspan - 1) {
->>>>>>> a10c58c3
         return false;
       }
     }
