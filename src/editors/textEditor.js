--- conflicted
+++ resolved
@@ -87,11 +87,6 @@
     this.hot.addHookOnce('afterDestroy', () => this.destroy());
   }
 
-<<<<<<< HEAD
-    if (restoreFocus && !isMobileBrowser()) {
-      this.instance._registerImmediate(() => this.focus(true));
-    }
-=======
   /**
    * Gets current value from editable element.
    *
@@ -99,7 +94,6 @@
    */
   getValue() {
     return this.TEXTAREA.value;
->>>>>>> 87d6eeb6
   }
 
   /**
@@ -171,7 +165,7 @@
       const restoreFocus = !fragmentSelection;
 
       if (restoreFocus && !isMobileBrowser()) {
-        this.hot._registerImmediate(() => this.focus());
+        this.hot._registerImmediate(() => this.focus(true));
       }
     }
   }
@@ -193,12 +187,27 @@
 
   /**
    * Sets focus state on the select element.
-   */
-  focus() {
+   *
+   * @param {*} safeFocus
+   */
+  focus(safeFocus = false) {
     // For IME editor textarea element must be focused using ".select" method. Using ".focus" browser automatically scroll into
     // the focused element which is undesire effect.
-    this.TEXTAREA.select();
-    setCaretPosition(this.TEXTAREA, this.TEXTAREA.value.length);
+    const focus = () => {
+      this.TEXTAREA.select();
+      setCaretPosition(this.TEXTAREA, this.TEXTAREA.value.length);
+    };
+
+    if (safeFocus) {
+      const activeElement = document.activeElement;
+
+      if (!isInput(activeElement)) {
+        focus();
+      }
+
+    } else {
+      focus();
+    }
   }
 
   /**
@@ -302,96 +311,6 @@
     this.textareaParentStyle.position = '';
   }
 
-<<<<<<< HEAD
-  this.hideEditableElement();
-  this.instance.removeHook('beforeKeyDown', onBeforeKeyDown);
-};
-
-TextEditor.prototype.focus = function(safeFocus = false) {
-  // For IME editor textarea element must be focused using ".select" method. Using ".focus" browser automatically scroll into
-  // the focused element which is undesire effect.
-  const focus = () => {
-    this.TEXTAREA.select();
-    setCaretPosition(this.TEXTAREA, this.TEXTAREA.value.length);
-  };
-
-  if (safeFocus) {
-    const activeElement = document.activeElement;
-
-    if (activeElement.tagName !== 'INPUT') {
-      focus();
-    }
-  } else {
-    focus();
-  }
-};
-
-TextEditor.prototype.createElements = function() {
-  this.TEXTAREA = document.createElement('TEXTAREA');
-  this.TEXTAREA.tabIndex = -1;
-
-  addClass(this.TEXTAREA, 'handsontableInput');
-
-  this.textareaStyle = this.TEXTAREA.style;
-  this.textareaStyle.width = 0;
-  this.textareaStyle.height = 0;
-
-  this.TEXTAREA_PARENT = document.createElement('DIV');
-  addClass(this.TEXTAREA_PARENT, 'handsontableInputHolder');
-
-  this.textareaParentStyle = this.TEXTAREA_PARENT.style;
-  this.textareaParentStyle.zIndex = '-1';
-
-  this.TEXTAREA_PARENT.appendChild(this.TEXTAREA);
-
-  this.instance.rootElement.appendChild(this.TEXTAREA_PARENT);
-};
-
-TextEditor.prototype.getEditedCell = function() {
-  const editorSection = this.checkEditorSection();
-  let editedCell;
-
-  switch (editorSection) {
-    case 'top':
-      editedCell = this.instance.view.wt.wtOverlays.topOverlay.clone.wtTable.getCell({
-        row: this.row,
-        col: this.col
-      });
-      this.holderZIndex = 101;
-      break;
-    case 'top-left-corner':
-      editedCell = this.instance.view.wt.wtOverlays.topLeftCornerOverlay.clone.wtTable.getCell({
-        row: this.row,
-        col: this.col
-      });
-      this.holderZIndex = 103;
-      break;
-    case 'bottom-left-corner':
-      editedCell = this.instance.view.wt.wtOverlays.bottomLeftCornerOverlay.clone.wtTable.getCell({
-        row: this.row,
-        col: this.col
-      });
-      this.holderZIndex = 103;
-      break;
-    case 'left':
-      editedCell = this.instance.view.wt.wtOverlays.leftOverlay.clone.wtTable.getCell({
-        row: this.row,
-        col: this.col
-      });
-      this.holderZIndex = 102;
-      break;
-    case 'bottom':
-      editedCell = this.instance.view.wt.wtOverlays.bottomOverlay.clone.wtTable.getCell({
-        row: this.row,
-        col: this.col
-      });
-      this.holderZIndex = 102;
-      break;
-    default:
-      editedCell = this.instance.getCell(this.row, this.col);
-      this.holderZIndex = -1;
-      break;
-=======
   /**
    * Refreshes editor's value using source data.
    *
@@ -404,7 +323,6 @@
 
     this.setValue(sourceData);
     this.refreshDimensions();
->>>>>>> 87d6eeb6
   }
 
   /**
