--- conflicted
+++ resolved
@@ -136,13 +136,8 @@
           row.push(null);
         }
       }
-<<<<<<< HEAD
       else if (priv.dataType === 'function') {
         row = priv.settings.dataSchema(at);
-=======
-      else if (typeof priv.settings.dataSchema === 'function') {
-        row = priv.settings.dataSchema();
->>>>>>> 6e76b8e9
       }
       else {
         row = $.extend(true, {}, datamap.getSchema());
