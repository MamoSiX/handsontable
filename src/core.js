import numeral from 'numeral';
import {addClass, empty, isChildOfWebComponentTable, removeClass} from './helpers/dom/element';
import {columnFactory} from './helpers/setting';
import {DataMap} from './dataMap';
import {EditorManager} from './editorManager';
import {eventManager as eventManagerObject} from './eventManager';
import {extend, duckSchema, isObjectEquals, deepClone} from './helpers/object';
import {arrayFlatten} from './helpers/array';
import {getPlugin} from './plugins';
import {getRenderer} from './renderers';
import {randomString} from './helpers/string';
import {rangeEach} from './helpers/number';
import {TableView} from './tableView';
import {DataSource} from './dataSource';
import {translateRowsToColumns, cellMethodLookupFactory, spreadsheetColumnLabel} from './helpers/data';
import {WalkontableCellCoords} from './3rdparty/walkontable/src/cell/coords';
import {WalkontableCellRange} from './3rdparty/walkontable/src/cell/range';
import {WalkontableSelection} from './3rdparty/walkontable/src/selection';
import {WalkontableViewportColumnsCalculator} from './3rdparty/walkontable/src/calculator/viewportColumns';

Handsontable.activeGuid = null;

/**
 * Handsontable constructor
 *
 * @core
 * @dependencies numeral
 * @constructor Core
 * @description
 *
 * After Handsontable is constructed, you can modify the grid behavior using the available public methods.
 *
 * ---
 * ## How to call methods
 *
 * These are 2 equal ways to call a Handsontable method:
 *
 * ```js
 * // all following examples assume that you constructed Handsontable like this
 * var ht = new Handsontable(document.getElementById('example1'), options);
 *
 * // now, to use setDataAtCell method, you can either:
 * ht.setDataAtCell(0, 0, 'new value');
 * ```
 *
 * Alternatively, you can call the method using jQuery wrapper (__obsolete__, requires initialization using our jQuery guide
 * ```js
 *   $('#example1').handsontable('setDataAtCell', 0, 0, 'new value');
 * ```
 * ---
 */
Handsontable.Core = function Core(rootElement, userSettings) {
  var priv,
      datamap,
      dataSource,
      grid,
      selection,
      editorManager,
      instance = this,
      GridSettings = function() {
      },
      eventManager = eventManagerObject(instance);

  extend(GridSettings.prototype, DefaultSettings.prototype); // create grid settings as a copy of default settings
  extend(GridSettings.prototype, userSettings); // overwrite defaults with user settings
  extend(GridSettings.prototype, expandType(userSettings));

  this.rootElement = rootElement;
  this.isHotTableEnv = isChildOfWebComponentTable(this.rootElement);
  Handsontable.eventManager.isHotTableEnv = this.isHotTableEnv;

  this.container = document.createElement('DIV');
  this.renderCall = false;

  rootElement.insertBefore(this.container, rootElement.firstChild);

  this.guid = 'ht_' + randomString(); // this is the namespace for global events

  if (!this.rootElement.id || this.rootElement.id.substring(0, 3) === 'ht_') {
    this.rootElement.id = this.guid; // if root element does not have an id, assign a random id
  }
  priv = {
    cellSettings: [],
    columnSettings: [],
    columnsSettingConflicts: ['data', 'width'],
    settings: new GridSettings(), // current settings instance
    selRange: null, // exposed by public method `getSelectedRange`
    isPopulated: null,
    scrollable: null,
    firstRun: true,
  };

  grid = {
    /**
     * Inserts or removes rows and columns
     *
     * @memberof Core#
     * @function alter
     * @private
     * @param {String} action Possible values: "insert_row", "insert_col", "remove_row", "remove_col"
     * @param {Number} index
     * @param {Number} amount
     * @param {String} [source] Optional. Source of hook runner.
     * @param {Boolean} [keepEmptyRows] Optional. Flag for preventing deletion of empty rows.
     */
    alter: function(action, index, amount, source, keepEmptyRows) {
      var delta;

      amount = amount || 1;

      switch (action) {
        case 'insert_row':

          if (instance.getSettings().maxRows === instance.countSourceRows()) {
            return;
          }
          delta = datamap.createRow(index, amount);

          if (delta) {
            if (selection.isSelected() && priv.selRange.from.row >= index) {
              priv.selRange.from.row = priv.selRange.from.row + delta;
              selection.transformEnd(delta, 0); // will call render() internally
            } else {
              selection.refreshBorders(); // it will call render and prepare methods
            }
          }
          break;

        case 'insert_col':
          // column order may have changes, so we need to translate the selection column index -> source array index
          // index = instance.runHooksAndReturn('modifyCol', index);
          delta = datamap.createCol(index, amount);

          if (delta) {

            if (Array.isArray(instance.getSettings().colHeaders)) {
              var spliceArray = [index, 0];
              spliceArray.length += delta; // inserts empty (undefined) elements at the end of an array
              Array.prototype.splice.apply(instance.getSettings().colHeaders, spliceArray); //inserts empty (undefined) elements into the colHeader array
            }

            if (selection.isSelected() && priv.selRange.from.col >= index) {
              priv.selRange.from.col = priv.selRange.from.col + delta;
              selection.transformEnd(0, delta); // will call render() internally
            } else {
              selection.refreshBorders(); // it will call render and prepare methods
            }
          }
          break;

        case 'remove_row':
          datamap.removeRow(index, amount);
          priv.cellSettings.splice(index, amount);

          var totalRows = instance.countRows();
          var fixedRowsTop = instance.getSettings().fixedRowsTop;
          if (fixedRowsTop >= index + 1) {
            instance.getSettings().fixedRowsTop -= Math.min(amount, fixedRowsTop - index);
          }

          var fixedRowsBottom = instance.getSettings().fixedRowsBottom;
          if (fixedRowsBottom && totalRows - fixedRowsBottom <= index + 1) {
            instance.getSettings().fixedRowsBottom -= Math.min(amount, fixedRowsBottom - index); //TODO: not sure if right
          }

          grid.adjustRowsAndCols();
          selection.refreshBorders(); // it will call render and prepare methods
          break;

        case 'remove_col':
          datamap.removeCol(index, amount);

          for (var row = 0, len = datamap.getAll().length; row < len; row++) {
            if (row in priv.cellSettings) {  // if row hasn't been rendered it wouldn't have cellSettings
              priv.cellSettings[row].splice(index, amount);
            }
          }
          var fixedColumnsLeft = instance.getSettings().fixedColumnsLeft;

          if (fixedColumnsLeft >= index + 1) {
            instance.getSettings().fixedColumnsLeft -= Math.min(amount, fixedColumnsLeft - index);
          }

          if (Array.isArray(instance.getSettings().colHeaders)) {
            if (typeof index == 'undefined') {
              index = -1;
            }
            instance.getSettings().colHeaders.splice(index, amount);
          }
          // priv.columnSettings.splice(index, amount);

          grid.adjustRowsAndCols();
          selection.refreshBorders(); // it will call render and prepare methods
          break;

        /* jshint ignore:start */
        default:
          throw new Error('There is no such action "' + action + '"');
          break;
        /* jshint ignore:end */
      }

      if (!keepEmptyRows) {
        grid.adjustRowsAndCols(); // makes sure that we did not add rows that will be removed in next refresh
      }
    },

    /**
     * Makes sure there are empty rows at the bottom of the table
     */
    adjustRowsAndCols: function() {
      if (priv.settings.minRows) {
        // should I add empty rows to data source to meet minRows?
        let rows = instance.countRows();

        if (rows < priv.settings.minRows) {
          for (let r = 0, minRows = priv.settings.minRows; r < minRows - rows; r++) {
            datamap.createRow(instance.countRows(), 1, true);
          }
        }
      }
      if (priv.settings.minSpareRows) {
        let emptyRows = instance.countEmptyRows(true);

        // should I add empty rows to meet minSpareRows?
        if (emptyRows < priv.settings.minSpareRows) {
          for (; emptyRows < priv.settings.minSpareRows && instance.countRows() < priv.settings.maxRows; emptyRows++) {
            datamap.createRow(instance.countRows(), 1, true);
          }
        }
      }
      {
        let emptyCols;

        // count currently empty cols
        if (priv.settings.minCols || priv.settings.minSpareCols) {
          emptyCols = instance.countEmptyCols(true);
        }

        // should I add empty cols to meet minCols?
        if (priv.settings.minCols && !priv.settings.columns && instance.countCols() < priv.settings.minCols) {
          for (; instance.countCols() < priv.settings.minCols; emptyCols++) {
            datamap.createCol(instance.countCols(), 1, true);
          }
        }
        // should I add empty cols to meet minSpareCols?
        if (priv.settings.minSpareCols && !priv.settings.columns && instance.dataType === 'array' &&
            emptyCols < priv.settings.minSpareCols) {
          for (; emptyCols < priv.settings.minSpareCols && instance.countCols() < priv.settings.maxCols; emptyCols++) {
            datamap.createCol(instance.countCols(), 1, true);
          }
        }
      }
      let rowCount = instance.countRows();
      let colCount = instance.countCols();

      if (rowCount === 0 || colCount === 0) {
        selection.deselect();
      }

      if (selection.isSelected()) {
        let selectionChanged = false;
        let fromRow = priv.selRange.from.row;
        let fromCol = priv.selRange.from.col;
        let toRow = priv.selRange.to.row;
        let toCol = priv.selRange.to.col;

        // if selection is outside, move selection to last row
        if (fromRow > rowCount - 1) {
          fromRow = rowCount - 1;
          selectionChanged = true;

          if (toRow > fromRow) {
            toRow = fromRow;
          }
        } else if (toRow > rowCount - 1) {
          toRow = rowCount - 1;
          selectionChanged = true;

          if (fromRow > toRow) {
            fromRow = toRow;
          }
        }
        // if selection is outside, move selection to last row
        if (fromCol > colCount - 1) {
          fromCol = colCount - 1;
          selectionChanged = true;

          if (toCol > fromCol) {
            toCol = fromCol;
          }
        } else if (toCol > colCount - 1) {
          toCol = colCount - 1;
          selectionChanged = true;

          if (fromCol > toCol) {
            fromCol = toCol;
          }
        }

        if (selectionChanged) {
          instance.selectCell(fromRow, fromCol, toRow, toCol);
        }
      }
      if (instance.view) {
        instance.view.wt.wtOverlays.adjustElementsSize();
      }
    },

    /**
     * Populate the data from the provided 2d array from the given cell coordinates.
     *
     * @private
     * @param {Object} start Start selection position.
     * @param {Array} input 2d data array.
     * @param {Object} [end] End selection position (only for drag-down mode).
     * @param {String} [source="populateFromArray"] Source information string.
     * @param {String} [method="overwrite"] Populate method. Possible options: `shift_down`, `shift_right`, `overwrite`.
     * @param {String} direction (left|right|up|down) String specifying the direction.
     * @param {Array} deltas The deltas array.
     * @returns {Object|undefined} ending td in pasted area (only if any cell was changed).
     */
    populateFromArray: function(start, input, end, source, method, direction, deltas) {
      var r, rlen, c, clen, setData = [], current = {};

      rlen = input.length;

      if (rlen === 0) {
        return false;
      }

      var repeatCol,
          repeatRow,
          cmax,
          rmax,
          baseEnd = {
            row: end === null ? null : end.row,
            col: end === null ? null : end.col
          };

      // insert data with specified pasteMode method
      switch (method) {
        case 'shift_down' :
          repeatCol = end ? end.col - start.col + 1 : 0;
          repeatRow = end ? end.row - start.row + 1 : 0;
          input = translateRowsToColumns(input);
          for (c = 0, clen = input.length, cmax = Math.max(clen, repeatCol); c < cmax; c++) {
            if (c < clen) {
              for (r = 0, rlen = input[c].length; r < repeatRow - rlen; r++) {
                input[c].push(input[c][r % rlen]);
              }
              input[c].unshift(start.col + c, start.row, 0);
              instance.spliceCol.apply(instance, input[c]);
            } else {
              input[c % clen][0] = start.col + c;
              instance.spliceCol.apply(instance, input[c % clen]);
            }
          }
          break;

        case 'shift_right':
          repeatCol = end ? end.col - start.col + 1 : 0;
          repeatRow = end ? end.row - start.row + 1 : 0;
          for (r = 0, rlen = input.length, rmax = Math.max(rlen, repeatRow); r < rmax; r++) {
            if (r < rlen) {
              for (c = 0, clen = input[r].length; c < repeatCol - clen; c++) {
                input[r].push(input[r][c % clen]);
              }
              input[r].unshift(start.row + r, start.col, 0);
              instance.spliceRow.apply(instance, input[r]);
            } else {
              input[r % rlen][0] = start.row + r;
              instance.spliceRow.apply(instance, input[r % rlen]);
            }
          }
          break;

        /* jshint ignore:start */
        case 'overwrite':
        default:
          /* jshint ignore:end */
          // overwrite and other not specified options
          current.row = start.row;
          current.col = start.col;

          let selected = { // selected range
            row: (end && start) ? (end.row - start.row + 1) : 1,
            col: (end && start) ? (end.col - start.col + 1) : 1
          };
          let skippedRow = 0;
          let skippedColumn = 0;
          let pushData = true;
          let cellMeta;

          let getInputValue = function getInputValue(row, col = null) {
            let rowValue = input[row % input.length];

            if (col !== null) {
              return rowValue[col % rowValue.length];
            }

            return rowValue;
          };
          let rowInputLength = input.length;
          let rowSelectionLength = end ? end.row - start.row + 1 : 0;

          if (end) {
            rlen = rowSelectionLength;
          } else {
            rlen = Math.max(rowInputLength, rowSelectionLength);
          }
          for (r = 0; r < rlen; r++) {
            if ((end && current.row > end.row && rowSelectionLength > rowInputLength) ||
                (!priv.settings.allowInsertRow && current.row > instance.countRows() - 1) ||
                (current.row >= priv.settings.maxRows)) {
              break;
            }
            let logicalRow = r - skippedRow;
            let colInputLength = getInputValue(logicalRow).length;
            let colSelectionLength = end ? end.col - start.col + 1 : 0;

            if (end) {
              clen = colSelectionLength;
            } else {
              clen = Math.max(colInputLength, colSelectionLength);
            }
            current.col = start.col;
            cellMeta = instance.getCellMeta(current.row, current.col);

            if ((source === 'paste' || source === 'autofill') && cellMeta.skipRowOnPaste) {
              skippedRow++;
              current.row++;
              rlen++;
              continue;
            }
            skippedColumn = 0;

            for (c = 0; c < clen; c++) {
              if ((end && current.col > end.col && colSelectionLength > colInputLength) ||
                  (!priv.settings.allowInsertColumn && current.col > instance.countCols() - 1) ||
                  (current.col >= priv.settings.maxCols)) {
                break;
              }
              cellMeta = instance.getCellMeta(current.row, current.col);

              if ((source === 'paste' || source === 'autofill') && cellMeta.skipColumnOnPaste) {
                skippedColumn++;
                current.col++;
                clen++;
                continue;
              }
              if (cellMeta.readOnly) {
                current.col++;
                continue;
              }
              let logicalColumn = c - skippedColumn;
              let value = getInputValue(logicalRow, logicalColumn);
              let orgValue = instance.getDataAtCell(current.row, current.col);
              let index = {
                row: logicalRow,
                col: logicalColumn
              };

              if (source === 'autofill') {
                let result = instance.runHooks('beforeAutofillInsidePopulate', index, direction, input, deltas, {}, selected);

                if (result) {
                  value = typeof (result.value) === 'undefined' ? value : result.value;
                }
              }
              if (value !== null && typeof value === 'object') {
                if (orgValue === null || typeof orgValue !== 'object') {
                  pushData = false;

                } else {
                  let orgValueSchema = duckSchema(orgValue[0] || orgValue);
                  let valueSchema = duckSchema(value[0] || value);

                  /* jshint -W073 */
                  if (isObjectEquals(orgValueSchema, valueSchema)) {
                    value = deepClone(value);
                  } else {
                    pushData = false;
                  }
                }

              } else if (orgValue !== null && typeof orgValue === 'object') {
                pushData = false;
              }
              if (pushData) {
                setData.push([current.row, current.col, value]);
              }
              pushData = true;
              current.col++;
            }
            current.row++;
          }
          instance.setDataAtCell(setData, null, null, source || 'populateFromArray');
          break;
      }
    },
  };

  this.selection = selection = { // this public assignment is only temporary
    inProgress: false,

    selectedHeader: {
      cols: false,
      rows: false,
    },

    /**
     * @param {Boolean} rows
     * @param {Boolean} cols
     */
    setSelectedHeaders: function(rows, cols) {
      instance.selection.selectedHeader.rows = rows;
      instance.selection.selectedHeader.cols = cols;
    },

    /**
     * Sets inProgress to `true`. This enables onSelectionEnd and onSelectionEndByProp to function as desired.
     */
    begin: function() {
      instance.selection.inProgress = true;
    },

    /**
     * Sets inProgress to `false`. Triggers onSelectionEnd and onSelectionEndByProp.
     */
    finish: function() {
      var sel = instance.getSelected();
      Handsontable.hooks.run(instance, 'afterSelectionEnd', sel[0], sel[1], sel[2], sel[3]);
      Handsontable.hooks.run(instance, 'afterSelectionEndByProp', sel[0], instance.colToProp(sel[1]), sel[2], instance.colToProp(sel[3]));
      instance.selection.inProgress = false;
    },

    /**
     * @returns {Boolean}
     */
    isInProgress: function() {
      return instance.selection.inProgress;
    },

    /**
     * Starts selection range on given td object.
     *
     * @param {WalkontableCellCoords} coords
     * @param keepEditorOpened
     */
    setRangeStart: function(coords, keepEditorOpened) {
      Handsontable.hooks.run(instance, 'beforeSetRangeStart', coords);
      priv.selRange = new WalkontableCellRange(coords, coords, coords);
      selection.setRangeEnd(coords, null, keepEditorOpened);
    },

    /**
     * Ends selection range on given td object.
     *
     * @param {WalkontableCellCoords} coords
     * @param {Boolean} [scrollToCell=true] If `true`, viewport will be scrolled to range end
     * @param {Boolean} [keepEditorOpened] If `true`, cell editor will be still opened after changing selection range
     */
    setRangeEnd: function(coords, scrollToCell, keepEditorOpened) {
      if (priv.selRange === null) {
        return;
      }
      var disableVisualSelection,
          isHeaderSelected = false,
          areCoordsPositive = true;

      var firstVisibleRow = instance.view.wt.wtTable.getFirstVisibleRow();
      var firstVisibleColumn = instance.view.wt.wtTable.getFirstVisibleColumn();
      var newRangeCoords = {
        row: null,
        col: null,
      };

      // trigger handlers
      Handsontable.hooks.run(instance, 'beforeSetRangeEnd', coords);
      instance.selection.begin();

      newRangeCoords.row = coords.row < 0 ? firstVisibleRow : coords.row;
      newRangeCoords.col = coords.col < 0 ? firstVisibleColumn : coords.col;

      priv.selRange.to = new WalkontableCellCoords(newRangeCoords.row, newRangeCoords.col);

      if (!priv.settings.multiSelect) {
        priv.selRange.from = coords;
      }
      // set up current selection
      instance.view.wt.selections.current.clear();

      disableVisualSelection = instance.getCellMeta(priv.selRange.highlight.row, priv.selRange.highlight.col).disableVisualSelection;

      if (typeof disableVisualSelection === 'string') {
        disableVisualSelection = [disableVisualSelection];
      }

      if (disableVisualSelection === false ||
          Array.isArray(disableVisualSelection) && disableVisualSelection.indexOf('current') === -1) {
        instance.view.wt.selections.current.add(priv.selRange.highlight);
      }
      // set up area selection
      instance.view.wt.selections.area.clear();

      if ((disableVisualSelection === false ||
          Array.isArray(disableVisualSelection) && disableVisualSelection.indexOf('area') === -1) &&
          selection.isMultiple()) {
        instance.view.wt.selections.area.add(priv.selRange.from);
        instance.view.wt.selections.area.add(priv.selRange.to);
      }
      // set up highlight
      if (priv.settings.currentRowClassName || priv.settings.currentColClassName) {
        instance.view.wt.selections.highlight.clear();
        instance.view.wt.selections.highlight.add(priv.selRange.from);
        instance.view.wt.selections.highlight.add(priv.selRange.to);
      }

      // trigger handlers
      Handsontable.hooks.run(instance, 'afterSelection',
          priv.selRange.from.row, priv.selRange.from.col, priv.selRange.to.row, priv.selRange.to.col);
      Handsontable.hooks.run(instance, 'afterSelectionByProp',
          priv.selRange.from.row, datamap.colToProp(priv.selRange.from.col), priv.selRange.to.row, datamap.colToProp(priv.selRange.to.col));

      if ((priv.selRange.from.row === 0 && priv.selRange.to.row === instance.countRows() - 1 && instance.countRows() > 1) ||
          (priv.selRange.from.col === 0 && priv.selRange.to.col === instance.countCols() - 1 && instance.countCols() > 1)) {
        isHeaderSelected = true;
      }

      if (coords.row < 0 || coords.col < 0) {
        areCoordsPositive = false;
      }

      if (scrollToCell !== false && !isHeaderSelected && areCoordsPositive) {
        if (priv.selRange.from && !selection.isMultiple()) {
          instance.view.scrollViewport(priv.selRange.from);
        } else {
          instance.view.scrollViewport(coords);
        }
      }
      selection.refreshBorders(null, keepEditorOpened);
    },

    /**
     * Destroys editor, redraws borders around cells, prepares editor.
     *
     * @param {Boolean} [revertOriginal]
     * @param {Boolean} [keepEditor]
     */
    refreshBorders: function(revertOriginal, keepEditor) {
      if (!keepEditor) {
        editorManager.destroyEditor(revertOriginal);
      }
      instance.view.render();

      if (selection.isSelected() && !keepEditor) {
        editorManager.prepareEditor();
      }
    },

    /**
     * Returns information if we have a multiselection.
     *
     * @returns {Boolean}
     */
    isMultiple: function() {
      var
          isMultiple = !(priv.selRange.to.col === priv.selRange.from.col && priv.selRange.to.row === priv.selRange.from.row),
          modifier = Handsontable.hooks.run(instance, 'afterIsMultipleSelection', isMultiple);

      if (isMultiple) {
        return modifier;
      }
    },

    /**
     * Selects cell relative to current cell (if possible).
     */
    transformStart: function(rowDelta, colDelta, force, keepEditorOpened) {
      var delta = new WalkontableCellCoords(rowDelta, colDelta),
        rowTransformDir = 0,
        colTransformDir = 0,
        totalRows,
        totalCols,
        coords,
        fixedRowsBottom;

      instance.runHooks('modifyTransformStart', delta);
      totalRows = instance.countRows();
      totalCols = instance.countCols();
      fixedRowsBottom = instance.getSettings().fixedRowsBottom;

      /* jshint ignore:start */
      if (priv.selRange.highlight.row + rowDelta > totalRows - 1) {
        if (force && priv.settings.minSpareRows > 0 && !(fixedRowsBottom && priv.selRange.highlight.row >= totalRows - fixedRowsBottom - 1)) {
          instance.alter('insert_row', totalRows);
          totalRows = instance.countRows();

        } else if (priv.settings.autoWrapCol) {
          delta.row = 1 - totalRows;
          delta.col = priv.selRange.highlight.col + delta.col == totalCols - 1 ? 1 - totalCols : 1;
        }
      } else if (priv.settings.autoWrapCol && priv.selRange.highlight.row + delta.row < 0 && priv.selRange.highlight.col + delta.col >= 0) {
        delta.row = totalRows - 1;
        delta.col = priv.selRange.highlight.col + delta.col == 0 ? totalCols - 1 : -1;
      }

      if (priv.selRange.highlight.col + delta.col > totalCols - 1) {
        if (force && priv.settings.minSpareCols > 0) {
          instance.alter('insert_col', totalCols);
          totalCols = instance.countCols();

        } else if (priv.settings.autoWrapRow) {
          delta.row = priv.selRange.highlight.row + delta.row == totalRows - 1 ? 1 - totalRows : 1;
          delta.col = 1 - totalCols;
        }
      } else if (priv.settings.autoWrapRow && priv.selRange.highlight.col + delta.col < 0 && priv.selRange.highlight.row + delta.row >= 0) {
        delta.row = priv.selRange.highlight.row + delta.row == 0 ? totalRows - 1 : -1;
        delta.col = totalCols - 1;
      }
      /* jshint ignore:end */

      coords = new WalkontableCellCoords(priv.selRange.highlight.row + delta.row, priv.selRange.highlight.col + delta.col);

      if (coords.row < 0) {
        rowTransformDir = -1;
        coords.row = 0;

      } else if (coords.row > 0 && coords.row >= totalRows) {
        rowTransformDir = 1;
        coords.row = totalRows - 1;
      }

      if (coords.col < 0) {
        colTransformDir = -1;
        coords.col = 0;

      } else if (coords.col > 0 && coords.col >= totalCols) {
        colTransformDir = 1;
        coords.col = totalCols - 1;
      }
      instance.runHooks('afterModifyTransformStart', coords, rowTransformDir, colTransformDir);
      selection.setRangeStart(coords, keepEditorOpened);
    },

    /**
     * Sets selection end cell relative to current selection end cell (if possible).
     */
    transformEnd: function(rowDelta, colDelta) {
      var delta = new WalkontableCellCoords(rowDelta, colDelta),
          rowTransformDir = 0,
          colTransformDir = 0,
          totalRows,
          totalCols,
          coords;

      instance.runHooks('modifyTransformEnd', delta);

      totalRows = instance.countRows();
      totalCols = instance.countCols();
      coords = new WalkontableCellCoords(priv.selRange.to.row + delta.row, priv.selRange.to.col + delta.col);

      if (coords.row < 0) {
        rowTransformDir = -1;
        coords.row = 0;

      } else if (coords.row > 0 && coords.row >= totalRows) {
        rowTransformDir = 1;
        coords.row = totalRows - 1;
      }

      if (coords.col < 0) {
        colTransformDir = -1;
        coords.col = 0;

      } else if (coords.col > 0 && coords.col >= totalCols) {
        colTransformDir = 1;
        coords.col = totalCols - 1;
      }
      instance.runHooks('afterModifyTransformEnd', coords, rowTransformDir, colTransformDir);
      selection.setRangeEnd(coords, true);
    },

    /**
     * Returns `true` if currently there is a selection on screen, `false` otherwise.
     *
     * @returns {Boolean}
     */
    isSelected: function() {
      return (priv.selRange !== null);
    },

    /**
     * Returns `true` if coords is within current selection coords.
     *
     * @param {WalkontableCellCoords} coords
     * @returns {Boolean}
     */
    inInSelection: function(coords) {
      if (!selection.isSelected()) {
        return false;
      }
      return priv.selRange.includes(coords);
    },

    /**
     * Deselects all selected cells
     */
    deselect: function() {
      if (!selection.isSelected()) {
        return;
      }
      instance.selection.inProgress = false; // needed by HT inception
      priv.selRange = null;
      instance.view.wt.selections.current.clear();
      instance.view.wt.selections.area.clear();
      if (priv.settings.currentRowClassName || priv.settings.currentColClassName) {
        instance.view.wt.selections.highlight.clear();
      }
      editorManager.destroyEditor();
      selection.refreshBorders();
      Handsontable.hooks.run(instance, 'afterDeselect');
    },

    /**
     * Select all cells
     */
    selectAll: function() {
      if (!priv.settings.multiSelect) {
        return;
      }
      selection.setRangeStart(new WalkontableCellCoords(0, 0));
      selection.setRangeEnd(new WalkontableCellCoords(instance.countRows() - 1, instance.countCols() - 1), false);
    },

    /**
     * Deletes data from selected cells
     */
    empty: function() {
      if (!selection.isSelected()) {
        return;
      }
      var topLeft = priv.selRange.getTopLeftCorner();
      var bottomRight = priv.selRange.getBottomRightCorner();
      var r, c, changes = [];

      for (r = topLeft.row; r <= bottomRight.row; r++) {
        for (c = topLeft.col; c <= bottomRight.col; c++) {
          if (!instance.getCellMeta(r, c).readOnly) {
            changes.push([r, c, '']);
          }
        }
      }
      instance.setDataAtCell(changes);
    },
  };

  this.init = function() {
    dataSource = new DataSource(instance, priv.settings.data);
    Handsontable.hooks.run(instance, 'beforeInit');

    if (Handsontable.mobileBrowser) {
      addClass(instance.rootElement, 'mobile');
    }

    this.updateSettings(priv.settings, true);

    this.view = new TableView(this);
    editorManager = new EditorManager(instance, priv, selection, datamap);

    this.forceFullRender = true; // used when data was changed

    Handsontable.hooks.run(instance, 'init');
    this.view.render();

    if (typeof priv.firstRun === 'object') {
      Handsontable.hooks.run(instance, 'afterChange', priv.firstRun[0], priv.firstRun[1]);
      priv.firstRun = false;
    }
    Handsontable.hooks.run(instance, 'afterInit');
  };

  function ValidatorsQueue() { // moved this one level up so it can be used in any function here. Probably this should be moved to a separate file
    var resolved = false;

    return {
      validatorsInQueue: 0,
      valid: true,
      addValidatorToQueue: function() {
        this.validatorsInQueue++;
        resolved = false;
      },
      removeValidatorFormQueue: function() {
        this.validatorsInQueue = this.validatorsInQueue - 1 < 0 ? 0 : this.validatorsInQueue - 1;
        this.checkIfQueueIsEmpty();
      },
      onQueueEmpty: function(valid) {
      },
      checkIfQueueIsEmpty: function() {
        /* jshint ignore:start */
        if (this.validatorsInQueue == 0 && resolved == false) {
          resolved = true;
          this.onQueueEmpty(this.valid);
        }
        /* jshint ignore:end */
      }
    };
  }

  function validateChanges(changes, source, callback) {
    var waitingForValidator = new ValidatorsQueue();
    waitingForValidator.onQueueEmpty = resolve;

    for (var i = changes.length - 1; i >= 0; i--) {
      if (changes[i] === null) {
        changes.splice(i, 1);
      } else {
        var row = changes[i][0];
        var col = datamap.propToCol(changes[i][1]);
        // column order may have changes, so we need to translate physical col index (stored in datasource) to logical (displayed to user)
        var logicalCol = instance.runHooks('modifyCol', col);
        var cellProperties = instance.getCellMeta(row, logicalCol);

        if (cellProperties.type === 'numeric' && typeof changes[i][3] === 'string') {
          if (changes[i][3].length > 0 && (/^-?[\d\s]*(\.|\,)?\d*$/.test(changes[i][3]) || cellProperties.format)) {
            var len = changes[i][3].length;
            if (typeof cellProperties.language == 'undefined') {
              numeral.language('en');
            }
            // this input in format XXXX.XX is likely to come from paste. Let's parse it using international rules
            else if (changes[i][3].indexOf('.') === len - 3 && changes[i][3].indexOf(',') === -1) {
              numeral.language('en');
            } else {
              numeral.language(cellProperties.language);
            }
            if (numeral.validate(changes[i][3])) {
              changes[i][3] = numeral().unformat(changes[i][3]);
            }
          }
        }

        /* jshint ignore:start */
        if (instance.getCellValidator(cellProperties)) {
          waitingForValidator.addValidatorToQueue();
          instance.validateCell(changes[i][3], cellProperties, (function(i, cellProperties) {
            return function(result) {
              if (typeof result !== 'boolean') {
                throw new Error('Validation error: result is not boolean');
              }
              if (result === false && cellProperties.allowInvalid === false) {
                changes.splice(i, 1);         // cancel the change
                cellProperties.valid = true;  // we cancelled the change, so cell value is still valid
                --i;
              }
              waitingForValidator.removeValidatorFormQueue();
            };
          })(i, cellProperties), source);
        }
        /* jshint ignore:end */
      }
    }
    waitingForValidator.checkIfQueueIsEmpty();

    function resolve() {
      var beforeChangeResult;

      if (changes.length) {
        beforeChangeResult = Handsontable.hooks.run(instance, 'beforeChange', changes, source);
        if (typeof beforeChangeResult === 'function') {
          console.warn('Your beforeChange callback returns a function. It\'s not supported since Handsontable 0.12.1 (and the returned function will not be executed).');
        } else if (beforeChangeResult === false) {
          changes.splice(0, changes.length); // invalidate all changes (remove everything from array)
        }
      }
      callback(); // called when async validators are resolved and beforeChange was not async
    }
  }

  /**
   * Internal function to apply changes. Called after validateChanges
   *
   * @private
   * @param {Array} changes Array in form of [row, prop, oldValue, newValue]
   * @param {String} source String that identifies how this change will be described in changes array (useful in onChange callback)
   * @fires Hooks#beforeChangeRender
   * @fires Hooks#afterChange
   */
  function applyChanges(changes, source) {
    var i = changes.length - 1;

    if (i < 0) {
      return;
    }

    for (; 0 <= i; i--) {
      if (changes[i] === null) {
        changes.splice(i, 1);
        continue;
      }

      if (changes[i][2] == null && changes[i][3] == null) {
        continue;
      }

      if (priv.settings.allowInsertRow) {
        while (changes[i][0] > instance.countRows() - 1) {
          datamap.createRow();
        }
      }

      if (instance.dataType === 'array' && priv.settings.allowInsertColumn) {
        while (datamap.propToCol(changes[i][1]) > instance.countCols() - 1) {
          datamap.createCol();
        }
      }

      datamap.set(changes[i][0], changes[i][1], changes[i][3]);
    }

    instance.forceFullRender = true; // used when data was changed
    grid.adjustRowsAndCols();
    Handsontable.hooks.run(instance, 'beforeChangeRender', changes, source);
    selection.refreshBorders(null, true);
    instance.view.wt.wtOverlays.adjustElementsSize();
    Handsontable.hooks.run(instance, 'afterChange', changes, source || 'edit');
  }

  this.validateCell = function(value, cellProperties, callback, source) {
    var validator = instance.getCellValidator(cellProperties);

    function done(valid) {
      var col = cellProperties.physicalCol,
          row = cellProperties.physicalRow,
          td = instance.getCell(row, col, true);

      if (td) {
        instance.view.wt.wtSettings.settings.cellRenderer(row, col, td);
      }
      callback(valid);
    }

    if (Object.prototype.toString.call(validator) === '[object RegExp]') {
      validator = (function(validator) {
        return function(value, callback) {
          callback(validator.test(value));
        };
      })(validator);
    }

    if (typeof validator == 'function') {

      value = Handsontable.hooks.run(instance, 'beforeValidate', value, cellProperties.row, cellProperties.prop, source);

      // To provide consistent behaviour, validation should be always asynchronous
      instance._registerTimeout(setTimeout(function() {
        validator.call(cellProperties, value, function(valid) {
          valid = Handsontable.hooks.run(instance, 'afterValidate', valid, value, cellProperties.row, cellProperties.prop, source);
          cellProperties.valid = valid;

          done(valid);
          Handsontable.hooks.run(instance, 'postAfterValidate', valid, value, cellProperties.row, cellProperties.prop, source);
        });
      }, 0));

    } else {
      // resolve callback even if validator function was not found
      cellProperties.valid = true;
      done(cellProperties.valid);
    }
  };

  function setDataInputToArray(row, propOrCol, value) {
    if (typeof row === 'object') { // is it an array of changes
      return row;
    } else {
      return [
        [row, propOrCol, value]
      ];
    }
  }

  /**
   * @description
   * Set new value to a cell. To change many cells at once, pass an array of `changes` in format `[[row, col, value], ...]` as
   * the only parameter. `col` is the index of a __visible__ column (note that if columns were reordered,
   * the current visible order will be used). `source` is a flag for before/afterChange events. If you pass only array of
   * changes then `source` could be set as second parameter.
   *
   * @memberof Core#
   * @function setDataAtCell
   * @param {Number|Array} row Row index or array of changes in format `[[row, col, value], ...]`.
   * @param {Number|String} col Column index or source string.
   * @param {String} value New value.
   * @param {String} [source] String that identifies how this change will be described in the changes array (useful in onChange callback).
   */
  this.setDataAtCell = function(row, col, value, source) {
    var
        input = setDataInputToArray(row, col, value),
        i,
        ilen,
        changes = [],
        prop;

    for (i = 0, ilen = input.length; i < ilen; i++) {
      if (typeof input[i] !== 'object') {
        throw new Error('Method `setDataAtCell` accepts row number or changes array of arrays as its first parameter');
      }
      if (typeof input[i][1] !== 'number') {
        throw new Error('Method `setDataAtCell` accepts row and column number as its parameters. If you want to use object property name, use method `setDataAtRowProp`');
      }
      prop = datamap.colToProp(input[i][1]);
      changes.push([
        input[i][0],
        prop,
        datamap.get(input[i][0], prop),
        input[i][2],
      ]);
    }

    if (!source && typeof row === 'object') {
      source = col;
    }

    validateChanges(changes, source, function() {
      applyChanges(changes, source);
    });
  };

  /**
   * @description
   * Set new value to a cell. To change many cells at once, pass an array of `changes` in format `[[row, prop, value], ...]` as
   * the only parameter. `prop` is the name of the object property (e.g. `first.name`). `source` is a flag for before/afterChange events. If you pass only array of
   * changes then `source` could be set as second parameter.
   *
   * @memberof Core#
   * @function setDataAtRowProp
   * @param {Number|Array} row Row index or array of changes in format `[[row, prop, value], ...]`.
   * @param {String} prop Property name or the source string.
   * @param {String} value Value to be set.
   * @param {String} [source] String that identifies how this change will be described in changes array (useful in onChange callback).
   */
  this.setDataAtRowProp = function(row, prop, value, source) {
    var input = setDataInputToArray(row, prop, value),
        i,
        ilen,
        changes = [];

    for (i = 0, ilen = input.length; i < ilen; i++) {
      changes.push([
        input[i][0],
        input[i][1],
        datamap.get(input[i][0], input[i][1]),
        input[i][2],
      ]);
    }

    if (!source && typeof row === 'object') {
      source = prop;
    }

    validateChanges(changes, source, function() {
      applyChanges(changes, source);
    });
  };

  /**
   * Listen to keyboard input on document body.
   *
   * @memberof Core#
   * @function listen
   * @since 0.11
   */
  this.listen = function() {
    Handsontable.activeGuid = instance.guid;
  };

  /**
   * Stop listening to keyboard input on the document body.
   *
   * @memberof Core#
   * @function unlisten
   * @since 0.11
   */
  this.unlisten = function() {
    Handsontable.activeGuid = null;
  };

  /**
   * Returns `true` if the current Handsontable instance is listening to keyboard input on document body.
   *
   * @memberof Core#
   * @function isListening
   * @since 0.11
   * @returns {Boolean} `true` if the instance is listening, `false` otherwise.
   */
  this.isListening = function() {
    return Handsontable.activeGuid === instance.guid;
  };

  /**
   * Destroys the current editor, renders and selects the current cell.
   *
   * @memberof Core#
   * @function destroyEditor
   * @param {Boolean} [revertOriginal] If != `true`, edited data is saved. Otherwise the previous value is restored.
   */
  this.destroyEditor = function(revertOriginal) {
    selection.refreshBorders(revertOriginal);
  };

  /**
   * Populate cells at position with 2D input array (e.g. `[[1, 2], [3, 4]]`).
   * Use `endRow`, `endCol` when you want to cut input when a certain row is reached.
   * Optional `source` parameter (default value "populateFromArray") is used to identify this call in the resulting events (beforeChange, afterChange).
   * Optional `populateMethod` parameter (default value "overwrite", possible values "shift_down" and "shift_right")
   * has the same effect as pasteMode option {@link Options#pasteMode}
   *
   * @memberof Core#
   * @function populateFromArray
   * @since 0.9.0
   * @param {Number} row Start row
   * @param {Number} col Start column
   * @param {Array} input 2d array
   * @param {Number} [endRow] End row (use when you want to cut input when certain row is reached)
   * @param {Number} [endCol] End column (use when you want to cut input when certain column is reached)
   * @param {String} [source="populateFromArray"] Source string.
   * @param {String} [method="overwrite"] Populate method. Possible options: `shift_down`, `shift_right`, `overwrite`.
   * @param {String} direction Populate direction. (left|right|up|down)
   * @param {Array} deltas Deltas array.
   * @returns {Object|undefined} The ending TD element in pasted area (only if any cells were changed).
   */
  this.populateFromArray = function(row, col, input, endRow, endCol, source, method, direction, deltas) {
    var c;

    if (!(typeof input === 'object' && typeof input[0] === 'object')) {
      throw new Error('populateFromArray parameter `input` must be an array of arrays'); // API changed in 0.9-beta2, let's check if you use it correctly
    }
    c = typeof endRow === 'number' ? new WalkontableCellCoords(endRow, endCol) : null;

    return grid.populateFromArray(new WalkontableCellCoords(row, col), input, c, source, method, direction, deltas);
  };

  /**
   * Adds/removes data from the column. This function is modelled after Array.splice.
   * Parameter `col` is the index of the column in which do you want to do splice.
   * Parameter `index` is the row index at which to start changing the array.
   * If negative, will begin that many elements from the end. Parameter `amount`, is the number of the old array elements to remove.
   * If the amount is 0, no elements are removed. Fourth and further parameters are the `elements` to add to the array.
   * If you don't specify any elements, spliceCol simply removes elements from the array.
   * {@link DataMap#spliceCol}
   *
   * @memberof Core#
   * @function spliceCol
   * @since 0.9-beta2
   * @param {Number} col Index of the column in which do you want to do splice.
   * @param {Number} index Index at which to start changing the array. If negative, will begin that many elements from the end.
   * @param {Number} amount An integer indicating the number of old array elements to remove. If amount is 0, no elements are removed.
   * @param {*} [elements] The elements to add to the array. If you don't specify any elements, spliceCol simply removes elements from the array.
   */
  this.spliceCol = function(col, index, amount/*, elements... */) {
    return datamap.spliceCol.apply(datamap, arguments);
  };

  /**
   * Adds/removes data from the row. This function works is modelled after Array.splice.
   * Parameter `row` is the index of row in which do you want to do splice.
   * Parameter `index` is the column index at which to start changing the array.
   * If negative, will begin that many elements from the end. Parameter `amount`, is the number of old array elements to remove.
   * If the amount is 0, no elements are removed. Fourth and further parameters are the `elements` to add to the array.
   * If you don't specify any elements, spliceCol simply removes elements from the array.
   * {@link DataMap#spliceRow}
   *
   * @memberof Core#
   * @function spliceRow
   * @since 0.11
   * @param {Number} row Index of column in which do you want to do splice.
   * @param {Number} index Index at which to start changing the array. If negative, will begin that many elements from the end.
   * @param {Number} amount An integer indicating the number of old array elements to remove. If amount is 0, no elements are removed.
   * @param {*} [elements] The elements to add to the array. If you don't specify any elements, spliceCol simply removes elements from the array.
   */
  this.spliceRow = function(row, index, amount/*, elements... */) {
    return datamap.spliceRow.apply(datamap, arguments);
  };

  /**
   * Returns indexes of the currently selected cells as an array `[startRow, startCol, endRow, endCol]`.
   *
   * Start row and start col are the coordinates of the active cell (where the selection was started).
   *
   * @memberof Core#
   * @function getSelected
   * @returns {Array} Array of the selection's indexes.
   */
  this.getSelected = function() { // https://github.com/handsontable/handsontable/issues/44  //cjl
    if (selection.isSelected()) {
      return [priv.selRange.from.row, priv.selRange.from.col, priv.selRange.to.row, priv.selRange.to.col];
    }
  };

  /**
   * Returns the current selection as a WalkontableCellRange object.
   *
   * @memberof Core#
   * @function getSelectedRange
   * @since 0.11
   * @returns {WalkontableCellRange} Selected range object or undefined` if there is no selection.
   */
  this.getSelectedRange = function() { // https://github.com/handsontable/handsontable/issues/44  //cjl
    if (selection.isSelected()) {
      return priv.selRange;
    }
  };

  /**
   * Rerender the table.
   *
   * @memberof Core#
   * @function render
   */
  this.render = function() {
    if (instance.view) {
      instance.renderCall = true;
      instance.forceFullRender = true; // used when data was changed
      selection.refreshBorders(null, true);
    }
  };

  /**
   * Reset all cells in the grid to contain data from the data array.
   *
   * @memberof Core#
   * @function loadData
   * @param {Array} data Array of arrays or array of objects containing data.
   * @fires Hooks#afterLoadData
   * @fires Hooks#afterChange
   */
  this.loadData = function(data) {
    if (typeof data === 'object' && data !== null) {
      if (!(data.push && data.splice)) { // check if data is array. Must use duck-type check so Backbone Collections also pass it
        // when data is not an array, attempt to make a single-row array of it
        data = [data];
      }
    } else if (data === null) {
      data = [];
      var row;
      for (var r = 0, rlen = priv.settings.startRows; r < rlen; r++) {
        row = [];
        for (var c = 0, clen = priv.settings.startCols; c < clen; c++) {
          row.push(null);
        }
        data.push(row);
      }
    } else {
      throw new Error('loadData only accepts array of objects or array of arrays (' + typeof data + ' given)');
    }

    priv.isPopulated = false;
    GridSettings.prototype.data = data;

    if (Array.isArray(priv.settings.dataSchema) || Array.isArray(data[0])) {
      instance.dataType = 'array';
    } else if (typeof priv.settings.dataSchema === 'function') {
      instance.dataType = 'function';
    } else {
      instance.dataType = 'object';
    }

    datamap = new DataMap(instance, priv, GridSettings);
    dataSource.data = data;
    dataSource.dataType = instance.dataType;
    dataSource.colToProp = datamap.colToProp.bind(datamap);
    dataSource.propToCol = datamap.propToCol.bind(datamap);

    clearCellSettingCache();

    grid.adjustRowsAndCols();
    Handsontable.hooks.run(instance, 'afterLoadData', priv.firstRun);

    if (priv.firstRun) {
      priv.firstRun = [null, 'loadData'];
    } else {
      Handsontable.hooks.run(instance, 'afterChange', null, 'loadData');
      instance.render();
    }
    priv.isPopulated = true;

    function clearCellSettingCache() {
      priv.cellSettings.length = 0;
    }
  };

  /**
   * Returns the current data object (the same that was passed by `data` configuration option or `loadData` method,
   * unless the `modifyRow` hook was used to trim some of the rows. If that's the case - use the {@link Core#getSourceData} method.).
   * Optionally you can provide cell range by defining `row`, `col`, `row2`, `col2` to get only a fragment of grid data.
   *
   * Note: getData functionality changed with the release of version 0.20. If you're looking for the previous functionality,
   * you should use the {@link Core#getSourceData} method.
   *
   * @memberof Core#
   * @function getData
   * @param {Number} [r] From row.
   * @param {Number} [c] From column.
   * @param {Number} [r2] To row.
   * @param {Number} [c2] To column.
   * @returns {Array} Array with the data.
   */
  this.getData = function(r, c, r2, c2) {
    if (typeof r === 'undefined') {
      return datamap.getAll();
    } else {
      return datamap.getRange(new WalkontableCellCoords(r, c), new WalkontableCellCoords(r2, c2), datamap.DESTINATION_RENDERER);
    }
  };

  /**
   * Returns a string value of the selected range. Each column is separated by tab, each row is separated by a new line character.
   * {@link DataMap#getCopyableText}
   *
   * @memberof Core#
   * @function getCopyableText
   * @since 0.11
   * @param {Number} startRow From row.
   * @param {Number} startCol From column.
   * @param {Number} endRow To row.
   * @param {Number} endCol To column.
   * @returns {String}
   */
  this.getCopyableText = function(startRow, startCol, endRow, endCol) {
    return datamap.getCopyableText(new WalkontableCellCoords(startRow, startCol), new WalkontableCellCoords(endRow, endCol));
  };

  /**
   * Returns the data's copyable value at specified row and column index ({@link DataMap#getCopyable}).
   *
   * @memberof Core#
   * @function getCopyableData
   * @since 0.19.0
   * @param {Number} row Row index.
   * @param {Number} column Column index.
   * @returns {String}
   */
  this.getCopyableData = function(row, column) {
    return datamap.getCopyable(row, datamap.colToProp(column));
  };

  /**
   * Returns schema provided by constructor settings or if it doesn't exist return schema based on data
   * structure on the first row.
   *
   * @memberof Core#
   * @function getSchema
   * @since 0.13.2
   * @returns {Object} Schema object.
   */
  this.getSchema = function() {
    return datamap.getSchema();
  };

  /**
   * Use it if you need to change configuration after initialization. The `settings` parameter is an object containing the new
   * settings, declared the same way as in the initial settings object.
   * Note, that although the `updateSettings` method doesn't overwrite the previously declared settings, it might reset
   * the settings made post-initialization. (for example - ignore changes made using the columnResize feature).
   *
   * @memberof Core#
   * @function updateSettings
   * @param {Object} settings New settings object.
   * @param {Boolean} init
   * @example
   * ```js
   * hot.updateSettings({
   *    contextMenu: true,
   *    colHeaders: true,
   *    fixedRowsTop: 2
   * });
   * ```
   * @fires Hooks#afterCellMetaReset
   * @fires Hooks#afterUpdateSettings
   */
  this.updateSettings = function(settings, init) {
    var i, clen;

    if (typeof settings.rows !== 'undefined') {
      throw new Error('"rows" setting is no longer supported. do you mean startRows, minRows or maxRows?');
    }
    if (typeof settings.cols !== 'undefined') {
      throw new Error('"cols" setting is no longer supported. do you mean startCols, minCols or maxCols?');
    }

    for (i in settings) {
      if (i === 'data') {
        continue; // loadData will be triggered later
      } else {
        if (Handsontable.hooks.getRegistered().indexOf(i) > -1) {
          if (typeof settings[i] === 'function' || Array.isArray(settings[i])) {
            instance.addHook(i, settings[i]);
          }
        } else {
          // Update settings
          if (!init && settings.hasOwnProperty(i)) {
            GridSettings.prototype[i] = settings[i];
          }
        }
      }
    }

    // Load data or create data map
    if (settings.data === void 0 && priv.settings.data === void 0) {
      instance.loadData(null); // data source created just now
    } else if (settings.data !== void 0) {
      instance.loadData(settings.data); // data source given as option
    } else if (settings.columns !== void 0) {
      datamap.createMap();
    }

    // Init columns constructors configuration
    clen = instance.countCols();

    // Clear cellSettings cache
    priv.cellSettings.length = 0;

    if (clen > 0) {
      var proto, column;

      for (i = 0; i < clen; i++) {
        priv.columnSettings[i] = columnFactory(GridSettings, priv.columnsSettingConflicts);

        // shortcut for prototype
        proto = priv.columnSettings[i].prototype;

        // Use settings provided by user
        if (GridSettings.prototype.columns) {
          column = GridSettings.prototype.columns[i];
          extend(proto, column);
          extend(proto, expandType(column));
        }
      }
    }

    if (typeof settings.cell !== 'undefined') {
      for (i in settings.cell) {
        if (settings.cell.hasOwnProperty(i)) {
          var cell = settings.cell[i];
          instance.setCellMetaObject(cell.row, cell.col, cell);
        }
      }
    }

    Handsontable.hooks.run(instance, 'afterCellMetaReset');

    if (typeof settings.className !== 'undefined') {
      if (GridSettings.prototype.className) {
        removeClass(instance.rootElement, GridSettings.prototype.className);
      }
      if (settings.className) {
        addClass(instance.rootElement, settings.className);
      }
    }

    if (typeof settings.height != 'undefined') {
      var height = settings.height;

      if (typeof height == 'function') {
        height = height();
      }

      instance.rootElement.style.height = height + 'px';
    }

    if (typeof settings.width != 'undefined') {
      var width = settings.width;

      if (typeof width == 'function') {
        width = width();
      }

      instance.rootElement.style.width = width + 'px';
    }

    /* jshint ignore:start */
    if (height) {
      instance.rootElement.style.overflow = 'hidden';
    }
    /* jshint ignore:end */

    if (!init) {
      Handsontable.hooks.run(instance, 'afterUpdateSettings');
    }

    grid.adjustRowsAndCols();
    if (instance.view && !priv.firstRun) {
      instance.forceFullRender = true; // used when data was changed
      selection.refreshBorders(null, true);
    }
  };

  /**
   * Get value from the selected cell.
   *
   * @memberof Core#
   * @function getValue
   * @since 0.11
   * @returns {*} Value of selected cell.
   */
  this.getValue = function() {
    var sel = instance.getSelected();
    if (GridSettings.prototype.getValue) {
      if (typeof GridSettings.prototype.getValue === 'function') {
        return GridSettings.prototype.getValue.call(instance);
      } else if (sel) {
        return instance.getData()[sel[0]][GridSettings.prototype.getValue];
      }
    } else if (sel) {
      return instance.getDataAtCell(sel[0], sel[1]);
    }
  };

  function expandType(obj) {
    if (!obj.hasOwnProperty('type')) {
      // ignore obj.prototype.type
      return;
    }

    var type, expandedType = {};

    if (typeof obj.type === 'object') {
      type = obj.type;
    } else if (typeof obj.type === 'string') {
      type = Handsontable.cellTypes[obj.type];
      if (type === void 0) {
        throw new Error('You declared cell type "' + obj.type +
            '" as a string that is not mapped to a known object. Cell type must be an object or a string mapped to an object in Handsontable.cellTypes');
      }
    }

    for (var i in type) {
      if (type.hasOwnProperty(i) && !obj.hasOwnProperty(i)) {
        expandedType[i] = type[i];
      }
    }

    return expandedType;

  }

  /**
   * Returns the object settings.
   *
   * @memberof Core#
   * @function getSettings
   * @returns {Object} Object containing the current grid settings.
   */
  this.getSettings = function() {
    return priv.settings;
  };

  /**
   * Clears the data from the grid. (The table settings remain intact.)
   *
   * @memberof Core#
   * @function clear
   * @since 0.11
   */
  this.clear = function() {
    selection.selectAll();
    selection.empty();
  };

  /**
   * @memberof Core#
   * @function alter
   * @param {String} action See grid.alter for possible values: `"insert_row"`, `"insert_col"`, `"remove_row"`, `"remove_col"`
   * @param {Number} index Index of the row/column before which the new row/column will be inserted/removed.
   * @param {Number} [amount = 1] Amound of rows/columns to be inserted/removed.
   * @param {String} [source] Source indicator.
   * @param {Boolean} [keepEmptyRows] Flag for preventing deletion of empty rows.
   * @description
   *
   * Allows altering the table structure by either inserting/removing rows or inserting/removing columns:
   *
   * Insert new row(s) above the row with a given `index`. If index is `null` or `undefined`, the new row will be
   * added after the last row.
   * ```js
   * var hot = new Handsontable(document.getElementById('example'));
   * hot.alter('insert_row', 10);
   * ```
   *
   * Insert new column(s) before the column with a given `index`. If index is `null` or `undefined`, the new column
   * will be added after the last column.
   * ```js
   * var hot = new Handsontable(document.getElementById('example'));
   * hot.alter('insert_col', 10);
   * ```
   *
   * Remove the row(s) at the given `index`.
   * ```js
   * var hot = new Handsontable(document.getElementById('example'));
   * hot.alter('remove_row', 10);
   * ```
   *
   * Remove the column(s) at the given `index`.
   * ```js
   * var hot = new Handsontable(document.getElementById('example'));
   * hot.alter('remove_col', 10);
   * ```
   */
  this.alter = function(action, index, amount, source, keepEmptyRows) {
    grid.alter(action, index, amount, source, keepEmptyRows);
  };

  /**
   * Returns a TD element for the given `row` and `col` arguments, if it is rendered on screen.
   * Returns `null` if the TD is not rendered on screen (probably because that part of the table is not visible).
   *
   * @memberof Core#
   * @function getCell
   * @param {Number} row Row index.
   * @param {Number} col Column index.
   * @param {Boolean} topmost If set to true, it returns the TD element from the topmost overlay. For example,
   * if the wanted cell is in the range of fixed rows, it will return a TD element from the `top` overlay.
   * @returns {Element} The cell's TD element.
   */
  this.getCell = function(row, col, topmost) {
    return instance.view.getCellAtCoords(new WalkontableCellCoords(row, col), topmost);
  };

  /**
   * Returns the coordinates of the cell, provided as a HTML Element.
   *
   * @memberof Core#
   * @function getCoords
   * @param {Element} elem The HTML Element representing the cell.
   * @returns {WalkontableCellCoords} Coordinates object.
   */
  this.getCoords = function(elem) {
    return this.view.wt.wtTable.getCoords.call(this.view.wt.wtTable, elem);
  };

  /**
   * Returns property name that corresponds with the given column index. {@link DataMap#colToProp}
   * If the data source is an array of arrays, it returns the columns index.
   *
   * @memberof Core#
   * @function colToProp
   * @param {Number} col Column index
   * @returns {String|Number} Column property or column index.
   */
  this.colToProp = function(col) {
    return datamap.colToProp(col);
  };

  /**
   * Returns column index that corresponds with the given property. {@link DataMap#propToCol}
   *
   * @memberof Core#
   * @function propToCol
   * @param {String} prop Property name.
   * @returns {Number} Column index.
   */
  this.propToCol = function(prop) {
    return datamap.propToCol(prop);
  };

  /**
   * @description
   * Returns the cell value at `row`, `col`. `row` and `col` are the __visible__ indexes (note, that if columns were reordered or sorted,
   * the currently visible order will be used).
   *
   * @memberof Core#
   * @function getDataAtCell
   * @param {Number} row Row index.
   * @param {Number} col Column index.
   * @returns {String|Boolean|null} Data at cell.
   */
  this.getDataAtCell = function(row, col) {
    return datamap.get(row, datamap.colToProp(col));
  };

  /**
   * Return value at `row`, `prop`. (Uses {@link DataMap#get})
   *
   * @memberof Core#
   * @function getDataAtRowProp
   * @param {Number} row Row index.
   * @param {String} prop Property name.
   * @returns {*} Cell value.
   */
  this.getDataAtRowProp = function(row, prop) {
    return datamap.get(row, prop);
  };

  /**
   * @description
   * Returns array of column values from the data source. `col` is the __visible__ index of the column.
   * Note, that if columns were reordered or sorted, the currently visible order will be used.
   *
   * @memberof Core#
   * @function getDataAtCol
   * @since 0.9-beta2
   * @param {Number} col Column index.
   * @returns {Array} Array of cell values.
   */
  this.getDataAtCol = function(col) {
    var out = [];
    return out.concat.apply(out, datamap.getRange(
        new WalkontableCellCoords(0, col), new WalkontableCellCoords(priv.settings.data.length - 1, col), datamap.DESTINATION_RENDERER));
  };

  /**
   * Given the object property name (e.g. `'first.name'`), returns array of column's values from the data source.
   * You can also provide a column index as the first argument.
   *
   * @memberof Core#
   * @function getDataAtProp
   * @since 0.9-beta2
   * @param {String|Number} prop Property name / column index.
   * @returns {Array} Array of cell values.
   */
  this.getDataAtProp = function(prop) {
    var out = [],
        range;

    range = datamap.getRange(
        new WalkontableCellCoords(0, datamap.propToCol(prop)),
        new WalkontableCellCoords(priv.settings.data.length - 1, datamap.propToCol(prop)),
        datamap.DESTINATION_RENDERER);

    return out.concat.apply(out, range);
  };

  /**
   * Returns the source data object (the same that was passed by `data` configuration option or `loadData` method).
   * Optionally you can provide a cell range by using the `row`, `col`, `row2`, `col2` arguments, to get only a fragment of grid data.
   *
   * @memberof Core#
   * @function getSourceData
   * @since 0.20.0
   * @param {Number} [r] From row.
   * @param {Number} [c] From column.
   * @param {Number} [r2] To row.
   * @param {Number} [c2] To column.
   * @returns {Array} Array of grid data.
   */
  this.getSourceData = function(r, c, r2, c2) {
    let data;

    if (r === void 0) {
      data = dataSource.getData();
    } else {
      data = dataSource.getByRange(new WalkontableCellCoords(r, c), new WalkontableCellCoords(r2, c2));
    }

    return data;
  };

  /**
   * Returns an array of column values from the data source. `col` is the index of the row in the data source.
   *
   * @memberof Core#
   * @function getSourceDataAtCol
   * @since 0.11.0-beta3
   * @param {Number} column Column index.
   * @returns {Array} Array of the column's cell values.
   */
  this.getSourceDataAtCol = function(column) {
    return dataSource.getAtColumn(column);
  };

  /**
   * Returns a single row of the data (array or object, depending on what you have). `row` is the index of the row in the data source.
   *
   * @memberof Core#
   * @function getSourceDataAtRow
   * @since 0.11.0-beta3
   * @param {Number} row Row index.
   * @returns {Array|Object} Single row of data.
   */
  this.getSourceDataAtRow = function(row) {
    return dataSource.getAtRow(row);
  };

  /**
   * Returns a single value from the data source.
   *
   * @memberof Core#
   * @function getSourceDataAtCell
   * @param {Number} row Row index.
   * @param {Number} column Column index.
   * @returns {*} Cell data.
   * @since 0.20.0
   */
  this.getSourceDataAtCell = function(row, column) {
    return dataSource.getAtCell(row, column);
  };

  /**
   * @description
   * Returns a single row of the data. The `row` argument is the __visible__ index of the row.
   *
   * @memberof Core#
   * @function getDataAtRow
   * @param {Number} row Row index.
   * @returns {Array} Array of row's cell data.
   * @since 0.9-beta2
   */
  this.getDataAtRow = function(row) {
    var data = datamap.getRange(new WalkontableCellCoords(row, 0), new WalkontableCellCoords(row, this.countCols() - 1), datamap.DESTINATION_RENDERER);

    return data[0];
  };

  /**
   * @description
   * Returns a data type defined in the Handsontable settings under the `type` key ([Options#type](http://docs.handsontable.com/Options.html#type)).
   * If there are cells with different types in the selected range, it returns `'mixed'`.
   *
   * @since 0.18.1
   * @memberof Core#
   * @function getDataType
   * @param {Number} rowFrom From row index.
   * @param {Number} columnFrom To row index.
   * @param {Number} rowTo From column index.
   * @param {Number} columnTo To column index.
   * @returns {String} Cell type (e.q: `'mixed'`, `'text'`, `'numeric'`, `'autocomplete'`).
   */
  this.getDataType = function(rowFrom, columnFrom, rowTo, columnTo) {
    let previousType = null;
    let currentType = null;

    if (rowFrom === void 0) {
      rowFrom = 0;
      rowTo = this.countRows();
      columnFrom = 0;
      columnTo = this.countCols();
    }
    if (rowTo === void 0) {
      rowTo = rowFrom;
    }
    if (columnTo === void 0) {
      columnTo = columnFrom;
    }
    let type = 'mixed';

    rangeEach(Math.min(rowFrom, rowTo), Math.max(rowFrom, rowTo), (row) => {
      let isTypeEqual = true;

      rangeEach(Math.min(columnFrom, columnTo), Math.max(columnFrom, columnTo), (column) => {
        let cellType = this.getCellMeta(row, column);

        currentType = cellType.type;

        if (previousType) {
          isTypeEqual = previousType === currentType;
        } else {
          previousType = currentType;
        }

        return isTypeEqual;
      });
      type = isTypeEqual ? currentType : 'mixed';

      return isTypeEqual;
    });

    return type;
  };

  /**
   * Remove a property defined by the `key` argument from the cell meta object for the provided `row` and `col` coordinates.
   *
   * @memberof Core#
   * @function removeCellMeta
   * @param {Number} row Row index.
   * @param {Number} col Column index.
   * @param {String} key Property name.
   */
  this.removeCellMeta = function(row, col, key) {
    var cellMeta = instance.getCellMeta(row, col);
    /* jshint ignore:start */
    if (cellMeta[key] != undefined) {
      delete priv.cellSettings[row][col][key];
    }
    /* jshint ignore:end */
  };

  /**
   * Set cell meta data object defined by `prop` to the corresponding params `row` and `col`.
   *
   * @memberof Core#
   * @function setCellMetaObject
   * @since 0.11
   * @param {Number} row Row index.
   * @param {Number} col Column index.
   * @param {Object} prop Meta object.
   */
  this.setCellMetaObject = function(row, col, prop) {
    if (typeof prop === 'object') {
      for (var key in prop) {
        if (prop.hasOwnProperty(key)) {
          var value = prop[key];
          this.setCellMeta(row, col, key, value);
        }
      }
    }
  };

  /**
   * Sets a property defined by the `key` object to the meta object of a cell corresponding to params `row` and `col`.
   *
   * @memberof Core#
   * @function setCellMeta
   * @since 0.11
   * @param {Number} row Row index.
   * @param {Number} col Column index.
   * @param {String} key Property name.
   * @param {String} val Property value.
   * @fires Hooks#afterSetCellMeta
   */
  this.setCellMeta = function(row, col, key, val) {
    if (!priv.cellSettings[row]) {
      priv.cellSettings[row] = [];
    }
    if (!priv.cellSettings[row][col]) {
      priv.cellSettings[row][col] = new priv.columnSettings[col]();
    }
    priv.cellSettings[row][col][key] = val;
    Handsontable.hooks.run(instance, 'afterSetCellMeta', row, col, key, val);
  };

  /**
   * Get all the cells meta settings at least once generated in the table (in order of cell initialization).
   *
   * @since 0.19.0
   * @returns {Array} Returns Array of ColumnSettings object.
   */
  this.getCellsMeta = function() {
    return arrayFlatten(priv.cellSettings);
  };

  /**
   * Returns the cell properties object for the given `row` and `col` coordinates.
   *
   * @memberof Core#
   * @function getCellMeta
   * @param {Number} row Row index.
   * @param {Number} col Column index.
   * @returns {Object} The cell properties object.
   * @fires Hooks#beforeGetCellMeta
   * @fires Hooks#afterGetCellMeta
   */
  this.getCellMeta = function(row, col) {
    var prop = datamap.colToProp(col),
        cellProperties;

    let physicalRow = row;
    let physicalCol = col;
    row = translateRowIndex(row);
    col = translateColIndex(col);

    if (!priv.columnSettings[col]) {
      priv.columnSettings[col] = columnFactory(GridSettings, priv.columnsSettingConflicts);
    }

    if (!priv.cellSettings[row]) {
      priv.cellSettings[row] = [];
    }
    if (!priv.cellSettings[row][col]) {
      priv.cellSettings[row][col] = new priv.columnSettings[col]();
    }

    cellProperties = priv.cellSettings[row][col]; // retrieve cellProperties from cache

    cellProperties.row = row;
    cellProperties.col = col;
    cellProperties.physicalRow = physicalRow;
    cellProperties.physicalCol = physicalCol;
    cellProperties.prop = prop;
    cellProperties.instance = instance;

    Handsontable.hooks.run(instance, 'beforeGetCellMeta', row, col, cellProperties);
    extend(cellProperties, expandType(cellProperties)); // for `type` added in beforeGetCellMeta

    if (cellProperties.cells) {
      var settings = cellProperties.cells.call(cellProperties, row, col, prop);

      if (settings) {
        extend(cellProperties, settings);
        extend(cellProperties, expandType(settings)); // for `type` added in cells
      }
    }

    Handsontable.hooks.run(instance, 'afterGetCellMeta', row, col, cellProperties);

    return cellProperties;
  };

  /**
   * Checks if the data format and config allows user to modify the column structure.
   * @returns {boolean}
   */
  this.isColumnModificationAllowed = function() {
    return !(instance.dataType === 'object' || instance.getSettings().columns);
  };

  /**
   * If displayed rows order is different than the order of rows stored in memory (i.e. sorting is applied)
   * we need to translate logical (stored) row index to physical (displayed) index.
   *
   * @private
   * @memberof Core#
   * @function translateRowIndex
   * @param {Number} row Original row index
   * @returns {Number} Translated row index
   * @fires Hooks#modifyRow
   */
  function translateRowIndex(row) {
    return Handsontable.hooks.run(instance, 'modifyRow', row);
  }

  /**
   * If displayed columns order is different than the order of columns stored in memory (i.e. column were moved using manualColumnMove plugin)
   * we need to translate logical (stored) column index to physical (displayed) index.
   *
   * @private
   * @memberof Core#
   * @function translateColIndex
   * @param {Number} col Original column index
   * @returns {Number} Translated column index
   * @fires Hooks#modifyCol
   */
  function translateColIndex(col) {
    // warning: this must be done after datamap.colToProp
    return Handsontable.hooks.run(instance, 'modifyCol', col);
  }

  var rendererLookup = cellMethodLookupFactory('renderer');

  /**
   * Returns the cell renderer function by given `row` and `col` arguments.
   *
   * @memberof Core#
   * @function getCellRenderer
   * @since 0.11
   * @param {Number} row Row index.
   * @param {Number} col Column index.
   * @returns {Function} The renderer function.
   */
  this.getCellRenderer = function(row, col) {
    var renderer = rendererLookup.call(this, row, col);

    return getRenderer(renderer);
  };

  /**
   * Returns the cell editor by the provided `row` and `col` arguments.
   *
   * @memberof Core#
   * @function getCellEditor
   * @param {Number} row Row index.
   * @param {Number} col Column index.
   * @returns {Object} The Editor object.
   */
  this.getCellEditor = cellMethodLookupFactory('editor');

  /**
   * Returns the cell validator by `row` and `col`, if a validator is defined. If not - it doesn't return anything.
   *
   * @memberof Core#
   * @function getCellValidator
   * @param {Number} row Row index.
   * @param {Number} col Column index.
   * @returns {Function|undefined} The validator function.
   */
  this.getCellValidator = cellMethodLookupFactory('validator');

  /**
   * Validates all cells using their validator functions and calls callback when finished. Does not render the view.
   *
   * If one of cells is invalid, the callback will be fired with `'valid'` arguments as `false` - otherwise it would equal `true`.
   *
   * @memberof Core#
   * @function validateCells
   * @param {Function} callback The callback function.
   */
  this.validateCells = function(callback) {
    var waitingForValidator = new ValidatorsQueue();
    waitingForValidator.onQueueEmpty = callback;

    /* jshint ignore:start */
    var i = instance.countRows() - 1;
    while (i >= 0) {
      var j = instance.countCols() - 1;
      while (j >= 0) {
        waitingForValidator.addValidatorToQueue();
        instance.validateCell(instance.getDataAtCell(i, j), instance.getCellMeta(i, j), function(result) {
          if (typeof result !== 'boolean') {
            throw new Error('Validation error: result is not boolean');
          }
          if (result === false) {
            waitingForValidator.valid = false;
          }
          waitingForValidator.removeValidatorFormQueue();
        }, 'validateCells');
        j--;
      }
      i--;
    }
    /* jshint ignore:end */
    waitingForValidator.checkIfQueueIsEmpty();
  };

  /**
   * Returns an array of row headers' values (if they are enabled). If param `row` was given, it returns the header of the given row as a string.
   *
   * @memberof Core#
   * @function getRowHeader
   * @param {Number} [row] Row index.
   * @fires Hooks#modifyRowHeader
   * @returns {Array|String} Array of header values / single header value.
   */
  this.getRowHeader = function(row) {
    let rowHeader = priv.settings.rowHeaders;

    if (row !== void 0) {
      row = Handsontable.hooks.run(instance, 'modifyRowHeader', row);
    }
    if (row === void 0) {
      rowHeader = [];
      rangeEach(instance.countRows() - 1, (i) => {
        rowHeader.push(instance.getRowHeader(i));
      });

    } else if (Array.isArray(rowHeader) && rowHeader[row] !== void 0) {
      rowHeader = rowHeader[row];

    } else if (typeof rowHeader === 'function') {
      rowHeader = rowHeader(row);

    } else if (rowHeader && typeof rowHeader !== 'string' && typeof rowHeader !== 'number') {
      rowHeader = row + 1;
    }

    return rowHeader;
  };

  /**
   * Returns information if this table is configured to display row headers.
   *
   * @memberof Core#
   * @function hasRowHeaders
   * @returns {Boolean} `true` if the instance has the row headers enabled, `false` otherwise.
   * @since 0.11
   */
  this.hasRowHeaders = function() {
    return !!priv.settings.rowHeaders;
  };

  /**
   * Returns information if this table is configured to display column headers.
   *
   * @memberof Core#
   * @function hasColHeaders
   * @since 0.11
   * @returns {Boolean} `True` if the instance has the column headers enabled, `false` otherwise.
   */
  this.hasColHeaders = function() {
    if (priv.settings.colHeaders !== void 0 && priv.settings.colHeaders !== null) { // Polymer has empty value = null
      return !!priv.settings.colHeaders;
    }
    for (var i = 0, ilen = instance.countCols(); i < ilen; i++) {
      if (instance.getColHeader(i)) {
        return true;
      }
    }

    return false;
  };

  /**
   * Returns an array of column headers (in string format, if they are enabled). If param `col` is given, it returns the header at the given column as a string.
   *
   * @memberof Core#
   * @function getColHeader
   * @param {Number} [col] Column index.
   * @fires Hooks#modifyColHeader
   * @returns {Array|String} The column header(s).
   */
  this.getColHeader = function(col) {
    col = Handsontable.hooks.run(instance, 'modifyColHeader', col);

    if (col === void 0) {
      var out = [];
      for (var i = 0, ilen = instance.countCols(); i < ilen; i++) {
        out.push(instance.getColHeader(i));
      }
      return out;

    } else {
      var baseCol = col;

      col = Handsontable.hooks.run(instance, 'modifyCol', col);

      if (priv.settings.columns && priv.settings.columns[col] && priv.settings.columns[col].title) {
        return priv.settings.columns[col].title;
      } else if (Array.isArray(priv.settings.colHeaders) && priv.settings.colHeaders[col] !== void 0) {

        return priv.settings.colHeaders[col];
      } else if (typeof priv.settings.colHeaders === 'function') {

        return priv.settings.colHeaders(col);
      } else if (priv.settings.colHeaders && typeof priv.settings.colHeaders !== 'string' && typeof priv.settings.colHeaders !== 'number') {

        return spreadsheetColumnLabel(baseCol); // see #1458
      } else {
        return priv.settings.colHeaders;
      }
    }
  };

  /**
   * Return column width from settings (no guessing). Private use intended.
   *
   * @private
   * @memberof Core#
   * @function _getColWidthFromSettings
   * @param {Number} col
   * @returns {Number}
   */
  this._getColWidthFromSettings = function(col) {
    var cellProperties = instance.getCellMeta(0, col);
    var width = cellProperties.width;

    if (width === void 0 || width === priv.settings.width) {
      width = cellProperties.colWidths;
    }
    if (width !== void 0 && width !== null) {
      switch (typeof width) {
        case 'object': // array
          width = width[col];
          break;

        case 'function':
          width = width(col);
          break;
      }
      if (typeof width === 'string') {
        width = parseInt(width, 10);
      }
    }

    return width;
  };

  /**
   * Returns the width of the requested column.
   *
   * @memberof Core#
   * @function getColWidth
   * @since 0.11
   * @param {Number} col Column index.
   * @returns {Number} Column width.
   * @fires Hooks#modifyColWidth
   */
  this.getColWidth = function(col) {
    let width = instance._getColWidthFromSettings(col);

    width = Handsontable.hooks.run(instance, 'modifyColWidth', width, col);

    if (width === void 0) {
      width = WalkontableViewportColumnsCalculator.DEFAULT_WIDTH;
    }

    return width;
  };

  /**
   * Return row height from settings (no guessing). Private use intended.
   *
   * @private
   * @memberof Core#
   * @function _getRowHeightFromSettings
   * @param {Number} row
   * @returns {Number}
   */
  this._getRowHeightFromSettings = function(row) {
    // let cellProperties = instance.getCellMeta(row, 0);
    // let height = cellProperties.height;
    //
    // if (height === void 0 || height === priv.settings.height) {
    //  height = cellProperties.rowHeights;
    // }
    var height = priv.settings.rowHeights;

    if (height !== void 0 && height !== null) {
      switch (typeof height) {
        case 'object': // array
          height = height[row];
          break;

        case 'function':
          height = height(row);
          break;
      }
      if (typeof height === 'string') {
        height = parseInt(height, 10);
      }
    }

    return height;
  };

  /**
   * Returns the row height.
   *
   * @memberof Core#
   * @function getRowHeight
   * @since 0.11
   * @param {Number} row Row index.
   * @returns {Number} The given row's height.
   * @fires Hooks#modifyRowHeight
   */
  this.getRowHeight = function(row) {
    var height = instance._getRowHeightFromSettings(row);

    height = Handsontable.hooks.run(instance, 'modifyRowHeight', height, row);

    return height;
  };

  /**
   * Returns total number of rows in the data source.
   *
   * @memberof Core#
   * @function countSourceRows
   * @since 0.20.0
   * @returns {Number} Total number in rows in data source.
   */
  this.countSourceRows = function() {
    return instance.getSourceData() ? instance.getSourceData().length : 0;
  };

  /**
   * Returns total number of rows in the grid.
   *
   * @memberof Core#
   * @function countRows
   * @returns {Number} Total number in rows the grid.
   */
  this.countRows = function() {
    return datamap.getLength();
  };

  /**
   * Returns total number of columns in the grid.
   *
   * @memberof Core#
   * @function countCols
   * @returns {Number} Total number of columns.
   */
  this.countCols = function() {
    if (instance.dataType === 'object' || instance.dataType === 'function') {
      if (priv.settings.columns && priv.settings.columns.length) {
        return priv.settings.columns.length;

      } else {
        return datamap.colToPropCache.length;
      }
    } else if (instance.dataType === 'array') {
      if (priv.settings.columns && priv.settings.columns.length) {
        return priv.settings.columns.length;

      } else if (priv.settings.data && priv.settings.data[0] && priv.settings.data[0].length) {
        return priv.settings.data[0].length;

      } else {
        return 0;
      }
    }
  };

  this.getColspanOffset = function(col, level) {
    var colspanSum = 0;

    if (instance.colspanArray) {
      for (var i = 0; i < col; i++) {
        colspanSum += instance.colspanArray[level][i] - 1 || 0;
      }

      return colspanSum;
    }

    var colspanSum = 0;

    var TRindex = instance.view.wt.wtTable.THEAD.childNodes.length - level - 1;
    var TR = instance.view.wt.wtTable.THEAD.querySelector('tr:nth-child(' + parseInt(TRindex + 1, 10) + ')');
    var rowHeadersCount = instance.view.wt.wtSettings.settings.rowHeaders().length;

    for (var i = rowHeadersCount; i < rowHeadersCount + col; i++) {
      if (TR.childNodes[i].hasAttribute('colspan')) {
        colspanSum += parseInt(TR.childNodes[i].getAttribute('colspan'), 10) - 1;
      }
    }

    return colspanSum;
  };

  this.getHeaderColspan = function(col, level) {
    var TRindex = instance.view.wt.wtTable.THEAD.childNodes.length - level - 1;
    var rowHeadersCount = instance.view.wt.wtSettings.settings.rowHeaders().length;
    var TR = instance.view.wt.wtTable.THEAD.querySelector('tr:nth-child(' + parseInt(TRindex + 1, 10) + ')');
    var offsettedColIndex = rowHeadersCount + col - instance.view.wt.wtViewport.columnsRenderCalculator.startColumn;

    if (TR.childNodes[offsettedColIndex].hasAttribute('colspan')) {
      return parseInt(TR.childNodes[offsettedColIndex].getAttribute('colspan'), 10);
    }
    return 0;
  };

  /**
   * Returns an index of the first rendered row.
   *
   * @memberof Core#
   * @function rowOffset
   * @returns {Number} Index of first rendered row.
   */
  this.rowOffset = function() {
    return instance.view.wt.wtTable.getFirstRenderedRow();
  };

  /**
   * Returns the index of the first rendered column.
   *
   * @memberof Core#
   * @function colOffset
   * @returns {Number} Index of the first visible column.
   */
  this.colOffset = function() {
    return instance.view.wt.wtTable.getFirstRenderedColumn();
  };

  /**
   * Returns the number of rendered rows (including rows partially or fully rendered outside viewport).
   *
   * @memberof Core#
   * @function countRenderedRows
   * @returns {Number} Returns -1 if table is not visible.
   */
  this.countRenderedRows = function() {
    return instance.view.wt.drawn ? instance.view.wt.wtTable.getRenderedRowsCount() : -1;
  };

  /**
   * Returns the number of visible rows (rendered rows that fully fit inside viewport).
   *
   * @memberof Core#
   * @function countVisibleRows
   * @returns {Number} Number of visible rows or -1.
   */
  this.countVisibleRows = function() {
    return instance.view.wt.drawn ? instance.view.wt.wtTable.getVisibleRowsCount() : -1;
  };

  /**
   * Returns the number of rendered columns (including columns partially or fully rendered outside viewport).
   *
   * @memberof Core#
   * @function countRenderedCols
   * @returns {Number} Returns -1 if table is not visible.
   */
  this.countRenderedCols = function() {
    return instance.view.wt.drawn ? instance.view.wt.wtTable.getRenderedColumnsCount() : -1;
  };

  /**
   * Returns the number of visible columns. Returns -1 if table is not visible
   *
   * @memberof Core#
   * @function countVisibleCols
   * @return {Number} Number of visible columns or -1.
   */
  this.countVisibleCols = function() {
    return instance.view.wt.drawn ? instance.view.wt.wtTable.getVisibleColumnsCount() : -1;
  };

  /**
   * Returns number of empty rows. If the optional ending parameter is `true`, returns
   * number of empty rows at the bottom of the table.
   *
   * @memberof Core#
   * @function countEmptyRows
   * @param {Boolean} [ending] If `true`, will only count empty rows at the end of the data source.
   * @returns {Number} Count empty rows
   * @fires Hooks#modifyRow
   */
  this.countEmptyRows = function(ending) {
    var i = instance.countRows() - 1,
        empty = 0,
        row;

    while (i >= 0) {
      row = Handsontable.hooks.run(this, 'modifyRow', i);

      if (instance.isEmptyRow(row)) {
        empty++;

      } else if (ending) {
        break;
      }
      i--;
    }

    return empty;
  };

  /**
   * Returns number of empty columns. If the optional ending parameter is `true`, returns number of empty
   * columns at right hand edge of the table.
   *
   * @memberof Core#
   * @function countEmptyCols
   * @param {Boolean} [ending] If `true`, will only count empty columns at the end of the data source row.
   * @returns {Number} Count empty cols
   */
  this.countEmptyCols = function(ending) {
    if (instance.countRows() < 1) {
      return 0;
    }
    var i = instance.countCols() - 1,
        empty = 0;

    while (i >= 0) {
      if (instance.isEmptyCol(i)) {
        empty++;
      } else if (ending) {
        break;
      }
      i--;
    }

    return empty;
  };

  /**
   * Check if all cells in the the row declared by the `row` argument are empty.
   *
   * @memberof Core#
   * @function isEmptyRow
   * @param {Number} row Row index.
   * @returns {Boolean} `true` if the row at the given `row` is empty, `false` otherwise.
   */
  this.isEmptyRow = function(row) {
    return priv.settings.isEmptyRow.call(instance, row);
  };

  /**
   * Check if all cells in the the column declared by the `col` argument are empty.
   *
   * @memberof Core#
   * @function isEmptyCol
   * @param {Number} col Column index.
   * @returns {Boolean} `true` if the column at the given `col` is empty, `false` otherwise.
   */
  this.isEmptyCol = function(col) {
    return priv.settings.isEmptyCol.call(instance, col);
  };

  /**
   * Select cell specified by `row` and `col` values or a range of cells finishing at `endRow`, `endCol`.
   * By default, viewport will be scrolled to selection.
   * After the `selectCell` method had finished, the instance will be listening to keyboard input on the document.
   *
   * @memberof Core#
   * @function selectCell
   * @param {Number} row Row index.
   * @param {Number} col Column index.
   * @param {Number} [endRow] End row index (if selecting a range).
   * @param {Number} [endCol] End column index (if selecting a range).
   * @param {Boolean} [scrollToCell=true] If `true`, the viewport will be scrolled to the selection.
   * @param {Boolean} [changeListener=true] If `false`, Handsontable will not change keyboard events listener to himself.
   * @returns {Boolean} `true` if selection was successful, `false` otherwise.
   */
  this.selectCell = function(row, col, endRow, endCol, scrollToCell, changeListener) {
    var coords;

    changeListener = typeof changeListener === 'undefined' || changeListener === true;

    if (typeof row !== 'number' || row < 0 || row >= instance.countRows()) {
      return false;
    }
    if (typeof col !== 'number' || col < 0 || col >= instance.countCols()) {
      return false;
    }
    if (typeof endRow !== 'undefined') {
      if (typeof endRow !== 'number' || endRow < 0 || endRow >= instance.countRows()) {
        return false;
      }
      if (typeof endCol !== 'number' || endCol < 0 || endCol >= instance.countCols()) {
        return false;
      }
    }
    coords = new WalkontableCellCoords(row, col);
    priv.selRange = new WalkontableCellRange(coords, coords, coords);

    if (changeListener) {
      instance.listen();
    }

    if (typeof endRow === 'undefined') {
      selection.setRangeEnd(priv.selRange.from, scrollToCell);

    } else {
      selection.setRangeEnd(new WalkontableCellCoords(endRow, endCol), scrollToCell);
    }
    instance.selection.finish();

    return true;
  };

  /**
   * Select cell specified by the `row` and `prop` arguments, or a range finishing at `endRow`, `endProp`. By default, viewport will be scrolled to selection.
   *
   * @memberof Core#
   * @function selectCellByProp
   * @param {Number} row Row index.
   * @param {String} prop Property name.
   * @param {Number} [endRow] End row index (if selecting a range).
   * @param {String} [endProp] End property name (if selecting a range).
   * @param {Boolean} [scrollToCell=true] If `true`, viewport will be scrolled to the selection.
   * @returns {Boolean} `true` if selection was successful, `false` otherwise.
   */
  this.selectCellByProp = function(row, prop, endRow, endProp, scrollToCell) {
    /* jshint ignore:start */
    arguments[1] = datamap.propToCol(arguments[1]);
    if (typeof arguments[3] !== 'undefined') {
      arguments[3] = datamap.propToCol(arguments[3]);
    }
    return instance.selectCell.apply(instance, arguments);
    /* jshint ignore:end */
  };

  /**
   * Deselects the current cell selection on grid.
   *
   * @memberof Core#
   * @function deselectCell
   */
  this.deselectCell = function() {
    selection.deselect();
  };

  /**
   * Removes grid from the DOM.
   *
   * @memberof Core#
   * @function destroy
   * @fires Hooks#afterDestroy
   */
  this.destroy = function() {

    instance._clearTimeouts();
    if (instance.view) { // in case HT is destroyed before initialization has finished
      instance.view.destroy();
    }
    if (dataSource) {
      dataSource.destroy();
    }
    dataSource = null;

    empty(instance.rootElement);
    eventManager.destroy();

    Handsontable.hooks.run(instance, 'afterDestroy');
    Handsontable.hooks.destroy(instance);

    for (var i in instance) {
      if (instance.hasOwnProperty(i)) {
        // replace instance methods with post mortem
        if (typeof instance[i] === 'function') {
          instance[i] = postMortem;
        }
        // replace instance properties with null (restores memory)
        // it should not be necessary but this prevents a memory leak side effects that show itself in Jasmine tests
        else if (i !== 'guid') {
          instance[i] = null;
        }
      }
    }

    // replace private properties with null (restores memory)
    // it should not be necessary but this prevents a memory leak side effects that show itself in Jasmine tests
    priv = null;
    datamap = null;
    grid = null;
    selection = null;
    editorManager = null;
    instance = null;
    GridSettings = null;
  };

  /**
   * Replacement for all methods after Handsotnable was destroyed.
   *
   * @private
   */
  function postMortem() {
    throw new Error('This method cannot be called because this Handsontable instance has been destroyed');
  }

  /**
   * Returns the active editor object. {@link Handsontable.EditorManager#getActiveEditor}
   *
   * @memberof Core#
   * @function getActiveEditor
   * @returns {Object} The active editor object.
   */
  this.getActiveEditor = function() {
    return editorManager.getActiveEditor();
  };

  /**
   * Returns plugin instance by the provided plugin name.
   *
   * @memberof Core#
   * @function getPlugin
   * @param {String} pluginName The plugin name.
   * @returns {*} The plugin instance.
   * @since 0.15.0
   */
  this.getPlugin = function(pluginName) {
    return getPlugin(this, pluginName);
  };

  /**
   * Returns the Handsontable instance.
   *
   * @memberof Core#
   * @function getInstance
   * @returns {Handsontable} The Handsontable instance.
   */
  this.getInstance = function() {
    return instance;
  };

  /**
   * Adds listener to the specified hook name (only for this Handsontable instance).
   *
   * @memberof Core#
   * @function addHook
   * @see Hooks#add
   * @param {String} key Hook name.
   * @param {Function|Array} callback Function or array of Functions.
   *
   * @example
   * ```js
   * hot.addHook('beforeInit', myCallback);
   * ```
   */
  this.addHook = function(key, callback) {
    Handsontable.hooks.add(key, callback, instance);
  };

  /**
<<<<<<< HEAD
   * Check if for specified hook name added some listeners.
   *
   * @memberof Core#
   * @function hasHook
   * @see Hooks#has
   * @param {String} key Hook name
   * @return {Boolean}
   *
   * @example
   * ```js
   * var hasBeforeInitListeners = hot.hasHook('beforeInit');
   * ```
   */
  this.hasHook = function(key) {
    return Handsontable.hooks.has(key, instance);
  };

  /**
   * Adds listener to specified hook name and only for this Handsontable instance. After hook runs this
   * listener will be automatically removed.
=======
   * Adds listener to specified hook name (only for this Handsontable instance).
   * After the listener was triggered, it will be automatically removed.
>>>>>>> 16775852
   *
   * @memberof Core#
   * @function addHookOnce
   * @see Hooks#once
   * @param {String} key Hook name.
   * @param {Function|Array} callback Function or array of Functions.
   *
   * @example
   * ```js
   * hot.addHookOnce('beforeInit', myCallback);
   * ```
   */
  this.addHookOnce = function(key, callback) {
    Handsontable.hooks.once(key, callback, instance);
  };

  /**
   * Removes the hook listener previously registered with {@link Core#addHook}.
   *
   * @memberof Core#
   * @function removeHook
   * @see Hooks#remove
   * @param {String} key Hook name.
   * @param {Function} callback Function which have been registered via {@link Core#addHook}.
   *
   * @example
   * ```js
   * hot.removeHook('beforeInit', myCallback);
   * ```
   */
  this.removeHook = function(key, callback) {
    Handsontable.hooks.remove(key, callback, instance);
  };

  /**
   * Run the callbacks for the hook provided in the `key` argument using the parameters given in the other arguments.
   *
   * @memberof Core#
   * @function runHooks
   * @see Hooks#run
   * @param {String} key Hook name.
   * @param {*} [p1] Argument passed to the callback.
   * @param {*} [p2] Argument passed to the callback.
   * @param {*} [p3] Argument passed to the callback.
   * @param {*} [p4] Argument passed to the callback.
   * @param {*} [p5] Argument passed to the callback.
   * @param {*} [p6] Argument passed to the callback.
   * @returns {*}
   *
   * @example
   * ```js
   * hot.runHooks('beforeInit');
   * ```
   */
  this.runHooks = function(key, p1, p2, p3, p4, p5, p6) {
    return Handsontable.hooks.run(instance, key, p1, p2, p3, p4, p5, p6);
  };

  this.timeouts = [];

  /**
   * Sets timeout. Purpose of this method is to clear all known timeouts when `destroy` method is called.
   *
   * @param {*} handle
   * @private
   */
  this._registerTimeout = function(handle) {
    this.timeouts.push(handle);
  };

  /**
   * Clears all known timeouts.
   *
   * @private
   */
  this._clearTimeouts = function() {
    for (var i = 0, ilen = this.timeouts.length; i < ilen; i++) {
      clearTimeout(this.timeouts[i]);
    }
  };

  /**
   * Handsontable version
   *
   * @type {String}
   */
  this.version = Handsontable.version;

  Handsontable.hooks.run(instance, 'construct');
};

/**
 * @alias Options
 * @constructor
 * @description

 * ## Constructor options
 *
 * Constructor options are applied using an object literal passed as a second argument to the Handsontable constructor.
 *
 * ```js
 * var hot = new Handsontable(document.getElementById('example1'), {
 *   data: myArray,
 *   width: 400,
 *   height: 300
 * });
 * ```
 *
 * ---
 * ## Cascading configuration
 *
 * Handsontable 0.9 and newer is using *Cascading Configuration*, which is fast way to provide configuration options
 * for whole table, its columns and particular cells.
 *
 * Consider the following example:
 * ```js
 * var hot = new Handsontable(document.getElementById('example'), {
 *   readOnly: true,
 *   columns: [
 *     {readOnly: false},
 *     {},
 *     {}
 *   ],
 *   cells: function (row, col, prop) {
 *     var cellProperties = {};
 *
 *     if (row === 0 && col === 0) {
 *       cellProperties.readOnly = true;
 *     }
 *
 *     return cellProperties;
 *   }
 * });
 * ```
 *
 * The above notation will result in all TDs being *read only*, except for first column TDs which will be *editable*, except for the TD in top left corner which will still be *read only*.
 *
 * ### The Cascading Configuration model
 *
 * ##### 1. Constructor
 *
 * Configuration options that are provided using first-level `handsontable(container, {option: "value"})` and `updateSettings` method.
 *
 * ##### 2. Columns
 *
 * Configuration options that are provided using second-level object `handsontable(container, {columns: {option: "value"}]})`
 *
 * ##### 3. Cells
 *
 * Configuration options that are provided using second-level function `handsontable(container, {cells: function: (row, col, prop){ }})`
 *
 * ---
 * ## Architecture performance
 *
 * The Cascading Configuration model is based on prototypical inheritance. It is much faster and memory efficient compared
 * to the previous model that used jQuery extend. See: [http://jsperf.com/extending-settings](http://jsperf.com/extending-settings).
 *
 * ---
 * __Important notice:__ In order for the data separation to work properly, make sure that each instance of Handsontable has a unique `id`.
 */
var DefaultSettings = function() {};

DefaultSettings.prototype = {
  /**
   * @description
   * Initial data source that will be bound to the data grid __by reference__ (editing data grid alters the data source).
   * Can be declared as an Array of Arrays, Array of Objects or a Function.
   *
   * See [Understanding binding as reference](http://docs.handsontable.com/tutorial-data-binding.html#page-reference).
   *
   * @type {Array|Function}
   * @default undefined
   */
  data: void 0,

  /**
   * @description
   * Defines the structure of a new row when data source is an array of objects.
   *
   * See [http://docs.handsontable.com/tutorial-data-sources.html#page-data-schema) for examples.
   *
   * @type {Object}
   * @default undefined
   */
  dataSchema: void 0,

  /**
   * Width of the grid. Can be a number or a function that returns a number.
   *
   * @type {Number|Function}
   * @default undefined
   */
  width: void 0,

  /**
   * Height of the grid. Can be a number or a function that returns a number.
   *
   * @type {Number|Function}
   * @default undefined
   */
  height: void 0,

  /**
   * @description
   * Initial number of rows.
   *
   * __Notice:__ This option only has effect in Handsontable constructor and only if `data` option is not provided
   *
   * @type {Number}
   * @default 5
   */
  startRows: 5,

  /**
   * @description
   * Initial number of columns.
   *
   * __Notice:__ This option only has effect in Handsontable constructor and only if `data` option is not provided
   *
   * @type {Number}
   * @default 5
   */
  startCols: 5,

  /**
   * Setting `true` or `false` will enable or disable the default row headers (1, 2, 3).
   * You can also define an array `['One', 'Two', 'Three', ...]` or a function to define the headers.
   * If a function is set the index of the row is passed as a parameter.
   *
   * @type {Boolean|Array|Function}
   * @default null
   * @example
   * ```js
   * ...
   * // as boolean
   * rowHeaders: true,
   * ...
   *
   * ...
   * // as array
   * rowHeaders: [1, 2, 3],
   * ...
   *
   * ...
   * // as function
   * rowHeaders: function(index) {
   *   return index + ': AB';
   * },
   * ...
   * ```
   */
  rowHeaders: null,

  /**
   * Setting `true` or `false` will enable or disable the default column headers (A, B, C).
   * You can also define an array `['One', 'Two', 'Three', ...]` or a function to define the headers.
   * If a function is set the index of the column is passed as a parameter.
   *
   * @type {Boolean|Array|Function}
   * @default null
   * @example
   * ```js
   * ...
   * // as boolean
   * colHeaders: true,
   * ...
   *
   * ...
   * // as array
   * colHeaders: ['A', 'B', 'C'],
   * ...
   *
   * ...
   * // as function
   * colHeaders: function(index) {
   *   return index + ': AB';
   * },
   * ...
   * ```
   */
  colHeaders: null,

  /**
   * Defines column widths in pixels. Accepts number, string (that will be converted to number),
   * array of numbers (if you want to define column width separately for each column) or a
   * function (if you want to set column width dynamically on each render).
   *
   * @type {Array|Function|Number|String}
   * @default undefined
   */
  colWidths: void 0,

  /**
   * Defines row heights in pixels. Accepts number, string (that will be converted to number),
   * array of numbers (if you want to define row height separately for each row) or a
   * function (if you want to set row height dynamically on each render).
   *
   * @type {Array|Function|Number|String}
   * @default undefined
   */
  rowHeights: void 0,

  /**
   * @description
   * Defines the cell properties and data binding for certain columns.
   *
   * __Notice:__ Using this option sets a fixed number of columns (options `startCols`, `minCols`, `maxCols` will be ignored).
   *
   * See [documentation -> datasources.html](http://docs.handsontable.com/tutorial-data-sources.html#page-nested) for examples.
   *
   * @type {Array}
   * @default undefined
   * @example
   * ```js
   * ...
   * columns: [
   *   {
   *     // column options for the first column
   *     type: 'numeric',
   *     format: '0,0.00 $'
   *   },
   *   {
   *     // column options for the second column
   *     type: 'text',
   *     readOnly: true
   *   }
   * ],
   * ...
   * ```
   */
  columns: void 0,

  /**
   * @description
   * Defines the cell properties for given `row`, `col`, `prop` coordinates.
   * Any constructor or column option may be overwritten for a particular cell (row/column combination)
   * using the `cells` property in the Handsontable constructor.
   *
   * @type {Function}
   * @default undefined
   * @example
   * ```js
   * ...
   * cells: function (row, col, prop) {
   *   var cellProperties = {};
   *
   *   if (row === 0 && col === 0) {
   *     cellProperties.readOnly = true;
   *   }
   *
   *   return cellProperties;
   * },
   * ...
   * ```
   */
  cells: void 0,

  /**
   * Any constructor or column option may be overwritten for a particular cell (row/column combination), using `cell`
   * array passed to the Handsontable constructor.
   *
   * @type {Array}
   * @default []
   * @example
   * ```js
   * ...
   * cell: [
   *   {row: 0, col: 0, readOnly: true}
   * ],
   * ...
   * ```
   */
  cell: [],

  /**
   * @description
   * If `true`, enables the {@link Comments} plugin, which enables an option to apply cell comments through the context menu
   * (configurable with context menu keys `commentsAddEdit`, `commentsRemove`).
   *
   * To initialize Handsontable with predefined comments, provide cell coordinates and comment text values in a form of an array.
   *
   * See [Comments](http://docs.handsontable.com/demo-cell-comments.html) demo for examples.
   *
   * @since 0.11.0
   * @type {Boolean|Array}
   * @default false
   * @example
   * ```js
   * ...
   * comments: [{row: 1, col: 1, comment: "Test comment"}],
   * ...
   * ```
   */
  comments: false,

  /**
   * @description
   * If `true`, enables the Custom Borders plugin, which enables an option to apply custom borders through the context menu (configurable with context menu key `borders`).
   *
   * To initialize Handsontable with predefined custom borders, provide cell coordinates and border styles in a form of an array.
   *
   * See [Custom Borders](http://docs.handsontable.com/demo-custom-borders.html) demo for examples.
   *
   * @since 0.11.0
   * @type {Boolean|Array}
   * @default false
   * @example
   * ```js
   * ...
   * customBorders: [
   *   {range: {
   *     from: {row: 1, col: 1},
   *     to: {row: 3, col: 4}},
   *     left: {},
   *     right: {},
   *     top: {},
   *     bottom: {}
   *   }
   * ],
   * ...
   *
   * // or
   * ...
   * customBorders: [
   *   {row: 2, col: 2, left: {width: 2, color: 'red'},
   *     right: {width: 1, color: 'green'}, top: '', bottom: ''}
   * ],
   * ...
   * ```
   */
  customBorders: false,

  /**
   * Minimum number of rows. At least that amount of rows will be created during initialization.
   *
   * @type {Number}
   * @default 0
   */
  minRows: 0,

  /**
   * Minimum number of columns. At least that many of columns will be created during initialization.
   *
   * @type {Number}
   * @default 0
   */
  minCols: 0,

  /**
   * Maximum number of rows.
   *
   * @type {Number}
   * @default Infinity
   */
  maxRows: Infinity,

  /**
   * Maximum number of cols.
   *
   * @type {Number}
   * @default Infinity
   */
  maxCols: Infinity,

  /**
   * When set to 1 (or more), Handsontable will add a new row at the end of grid if there are no more empty rows.
   * (unless the number of rows exceeds the one set in the `maxRows` property)
   *
   * @type {Number}
   * @default 0
   */
  minSpareRows: 0,

  /**
   * When set to 1 (or more), Handsontable will add a new column at the end of grid if there are no more empty columns.
   * (unless the number of rows exceeds the one set in the `maxCols` property)
   *
   * @type {Number}
   * @default 0
   */
  minSpareCols: 0,

  /**
   * If set to `false`, there won't be an option to insert new rows in the Context Menu.
   *
   * @type {Boolean}
   * @default true
   */
  allowInsertRow: true,

  /**
   * If set to `false`, there won't be an option to insert new columns in the Context Menu.
   *
   * @type {Boolean}
   * @default true
   */
  allowInsertColumn: true,

  /**
   * If set to `false`, there won't be an option to remove rows in the Context Menu.
   *
   * @type {Boolean}
   * @default true
   */
  allowRemoveRow: true,

  /**
   * If set to `false`, there won't be an option to remove columns in the Context Menu.
   *
   * @type {Boolean}
   * @default true
   */
  allowRemoveColumn: true,

  /**
   * If true, selection of multiple cells using keyboard or mouse is allowed.
   *
   * @type {Boolean}
   * @default true
   */
  multiSelect: true,

  /**
   * Enables the fill handle (drag-down and copy-down) functionality, which shows a small rectangle in bottom
   * right corner of the selected area, that let's you expand values to the adjacent cells.
   *
   * Possible values: `true` (to enable in all directions), `'vertical'` or `'horizontal'` (to enable in one direction),
   * `false` (to disable completely). Setting to `true` enables the fillHandle plugin.
   *
   * @type {Boolean|String}
   * @default true
   */
  fillHandle: true,

  /**
   * Allows to specify the number of fixed (or *frozen*) rows at the top of the table.
   *
   * @type {Number}
   * @default 0
   * @example
   * ```js
   * fixedRowsTop: 3 // This would freeze the top 3 rows of the table.
   * ```
   */
  fixedRowsTop: 0,

  /**
   * Allows to specify the number of fixed (or *frozen*) rows at the bottom of the table.
   *
   * @pro
   * @type {Number}
   * @default 0
   * @example
   * ```js
   * fixedRowsBottom: 3 // This would freeze the top 3 rows of the table.
   * ```
   */
  fixedRowsBottom: 0,

  /**
   * Allows to specify the number of fixed (or *frozen*) columns on the left of the table.
   *
   * @type {Number}
   * @default 0
   * @example
   * ```js
   * fixedColumnsLeft: 3 // This would freeze the top 3 rows of the table.
   * ```
   */
  fixedColumnsLeft: 0,

  /**
   * If `true`, mouse click outside the grid will deselect the current selection.
   *
   * @type {Boolean}
   * @default true
   */
  outsideClickDeselects: true,

  /**
   * If `true`, <kbd>ENTER</kbd> begins editing mode (like in Google Docs). If `false`, <kbd>ENTER</kbd> moves to next
   * row (like Excel) and adds a new row if necessary. <kbd>TAB</kbd> adds new column if necessary.
   *
   * @type {Boolean}
   * @default true
   */
  enterBeginsEditing: true,

  /**
   * Defines the cursor movement after <kbd>ENTER</kbd> was pressed (<kbd>SHIFT</kbd> + <kbd>ENTER</kbd> uses a negative vector).
   * Can be an object or a function that returns an object. The event argument passed to the function
   * is a DOM Event object received after the <kbd>ENTER</kbd> key has been pressed. This event object can be used to check
   * whether user pressed <kbd>ENTER</kbd> or <kbd>SHIFT</kbd> + <kbd>ENTER</kbd>.
   *
   * @type {Object|Function}
   * @default {row: 1, col: 0}
   */
  enterMoves: {row: 1, col: 0},

  /**
   * Defines the cursor movement after <kbd>TAB</kbd> is pressed (<kbd>SHIFT</kbd> + <kbd>TAB</kbd> uses a negative vector).
   * Can be an object or a function that returns an object. The event argument passed to the function
   * is a DOM Event object received after the <kbd>TAB</kbd> key has been pressed. This event object can be used to check
   * whether user pressed <kbd>TAB</kbd> or <kbd>SHIFT</kbd> + <kbd>TAB</kbd>.
   *
   * @type {Object}
   * @default {row: 0, col: 1}
   */
  tabMoves: {row: 0, col: 1},

  /**
   * If `true`, pressing <kbd>TAB</kbd> or right arrow in the last column will move to first column in next row.
   *
   * @type {Boolean}
   * @default false
   */
  autoWrapRow: false,

  /**
   * If `true`, pressing <kbd>ENTER</kbd> or down arrow in the last row will move to first row in next column.
   *
   * @type {Boolean}
   * @default false
   */
  autoWrapCol: false,

  /**
   * Maximum number of rows than can be copied to clipboard using <kbd>CTRL</kbd> + <kbd>C</kbd>.
   *
   * @type {Number}
   * @default 1000
   */
  copyRowsLimit: 1000,

  /**
   * Maximum number of columns than can be copied to clipboard using <kbd>CTRL</kbd> + <kbd>C</kbd>.
   *
   * @type {Number}
   * @default 1000
   */
  copyColsLimit: 1000,

  /**
   * @description
   * Defines paste (<kbd>CTRL</kbd> + <kbd>V</kbd>) behavior.
   * * Default value `"overwrite"` will paste clipboard value over current selection.
   * * When set to `"shift_down"`, clipboard data will be pasted in place of current selection, while all selected cells are moved down.
   * * When set to `"shift_right"`, clipboard data will be pasted in place of current selection, while all selected cells are moved right.
   *
   * @type {String}
   * @default 'overwrite'
   */
  pasteMode: 'overwrite',

  /**
   * @description
   * Turns on saving the state of column sorting, column positions and column sizes in local storage.
   *
   * You can save any sort of data in local storage to preserve table state between page reloads.
   * In order to enable data storage mechanism, `persistentState` option must be set to `true` (you can set it
   * either during Handsontable initialization or using the `updateSettings` method). When `persistentState` is enabled it exposes 3 hooks:
   *
   * __persistentStateSave__ (key: String, value: Mixed)
   *
   *   * Saves value under given key in browser local storage.
   *
   * __persistentStateLoad__ (key: String, valuePlaceholder: Object)
   *
   *   * Loads `value`, saved under given key, form browser local storage. The loaded `value` will be saved in `valuePlaceholder.value`
   *     (this is due to specific behaviour of `Hooks.run()` method). If no value have been saved under key `valuePlaceholder.value`
   *     will be `undefined`.
   *
   * __persistentStateReset__ (key: String)
   *
   *   * Clears the value saved under `key`. If no `key` is given, all values associated with table will be cleared.
   *
   * __Note:__ The main reason behind using `persistentState` hooks rather than regular LocalStorage API is that it
   * ensures separation of data stored by multiple Handsontable instances. In other words, if you have two (or more)
   * instances of Handsontable on one page, data saved by one instance won't be accessible by the second instance.
   * Those two instances can store data under the same key and no data would be overwritten.
   *
   * __Important:__ In order for the data separation to work properly, make sure that each instance of Handsontable has a unique `id`.
   *
   * @type {Boolean}
   * @default false
   */
  persistentState: false,

  /**
   * Class name for all visible rows in current selection.
   *
   * @type {String}
   * @default undefined
   * @example
   * ```js
   * currentRowClassName: 'currentRow' // This will add a 'currentRow' class name to appropriate table cells.
   * ```
   */
  currentRowClassName: void 0,

  /**
   * Class name for all visible columns in current selection.
   *
   * @type {String}
   * @default undefined
   * @example
   * ```js
   * currentColClassName: 'currentColumn' // This will add a 'currentColumn' class name to appropriate table cells.
   * ```
   */
  currentColClassName: void 0,

  /**
   * Class name for the Hadnstontable container element.
   *
   * @type {String|Array}
   * @default undefined
   */
  className: void 0,

  /**
   * Class name for all tables inside container element.
   *
   * @since 0.17.0
   * @type {String|Array}
   * @default undefined
   */
  tableClassName: void 0,

  /**
   * @description
   * Defines how the columns react, when the declared table width is different than the calculated sum of all column widths.
   * [See more](http://docs.handsontable.com/demo-stretching.html) mode. Possible values:
   *  * `'none'` Disable stretching
   *  * `'last'` Stretch only the last column
   *  * `'all'` Stretch all the columns evenly
   *
   * @type {String}
   * @default 'none'
   */
  stretchH: 'none',

  /**
   * Lets you overwrite the default `isEmptyRow` method, which checks if row at the provided index is empty.
   *
   * @type {Function}
   * @param {Number} row
   * @returns {Boolean}
   */
  isEmptyRow: function(row) {
    var col, colLen, value, meta;

    for (col = 0, colLen = this.countCols(); col < colLen; col++) {
      value = this.getDataAtCell(row, col);

      if (value !== '' && value !== null && typeof value !== 'undefined') {
        if (typeof value === 'object') {
          meta = this.getCellMeta(row, col);

          return isObjectEquals(this.getSchema()[meta.prop], value);
        }
        return false;
      }
    }

    return true;
  },

  /**
   * Lets you overwrite the default `isEmptyCol` method, which checks if column at the provided index is empty.
   *
   * @type {Function}
   * @param {Number} col
   * @returns {Boolean}
   */
  isEmptyCol: function(col) {
    var row, rowLen, value;

    for (row = 0, rowLen = this.countRows(); row < rowLen; row++) {
      value = this.getDataAtCell(row, col);

      if (value !== '' && value !== null && typeof value !== 'undefined') {
        return false;
      }
    }

    return true;
  },

  /**
   * When set to `true`, the table is re-rendered when it is detected that it was made visible in DOM.
   *
   * @type {Boolean}
   * @default true
   */
  observeDOMVisibility: true,

  /**
   * If set to `true`, Handsontable will accept values that were marked as invalid by the cell `validator`.
   * It will result with *invalid* cells being treated as *valid*.
   * If set to `false`, Handsontable will *not* accept the invalid values.
   *
   * @type {Boolean}
   * @default true
   * @since 0.9.5
   */
  allowInvalid: true,

  /**
   * CSS class name for cells that did not pass validation.
   *
   * @type {String}
   * @default 'htInvalid'
   */
  invalidCellClassName: 'htInvalid',

  /**
   * When set to an non-empty string, displayed as the cell content for empty cells. If a value of a different type is provided,
   * it will be stringified and applied as a string.
   *
   * @type {Mixed}
   * @default false
   */
  placeholder: false,

  /**
   * CSS class name for cells that have a placeholder in use.
   *
   * @type {String}
   * @default 'htPlaceholder'
   */
  placeholderCellClassName: 'htPlaceholder',

  /**
   * CSS class name for read-only cells.
   *
   * @type {String}
   * @default 'htDimmed'
   */
  readOnlyCellClassName: 'htDimmed',

  /**
   * @description
   * If a string is provided, it may be one of the following predefined values:
   * * `autocomplete`,
   * * `checkbox`,
   * * `text`,
   * * `numeric`.
   *
   * If a function is provided, it will receive the following arguments:
   * ```js
   * function(instance, TD, row, col, prop, value, cellProperties) {}
   * ```
   *
   * You can read more about custom renderes [in the documentation](http://docs.handsontable.com/demo-custom-renderers.html).
   *
   * @example
   * ```js
   * ...
   * columns: [
   *   {
   *     editor: 'select',
   *     renderer: 'autocomplete' // as string
   *   },
   *   {
   *     // renderer as custom function
   *     renderer: function(hotInstance, TD, row, col, prop, value, cellProperties) {
   *       TD.style.color = 'blue';
   *       TD.innerHTML = value;
   *     }
   *   }
   * ]
   * ...
   * ```
   *
   * @type {String|Function}
   * @default undefined
   */
  renderer: void 0,

  /**
   * CSS class name added to commented cells.
   *
   * @type {String}
   * @default 'htCommentCell'
   */
  commentedCellClassName: 'htCommentCell',

  /**
   * If set to `true`, it enables the browser's native selection of a fragment of the text within a single cell, between adjacent cells or in a whole table.
   * If set to `'cell'`, it enables the possibility of selecting a fragment of the text within a single cell's body.
   *
   * @type {Boolean|String}
   * @default false
   */
  fragmentSelection: false,

  /**
   * @description
   * Make cell [read only](http://docs.handsontable.com/demo-read-only.html).
   *
   * @type {Boolean}
   * @default false
   */
  readOnly: false,

  /**
   * @description
   * When added to a `column` property, it skips the column on paste and pastes the data on the next column to the right.
   *
   * @type {Boolean}
   * @default false
   */
  skipColumnOnPaste: false,

  /**
   * @description
   * Setting to true enables the search plugin (see [demo](http://docs.handsontable.com/demo-search-for-values.html)).
   *
   * @type {Boolean}
   * @default false
   */
  search: false,

  /**
   * @description
   * Shortcut to define combination of cell renderer and editor for the column.
   *
   * Possible values:
   *  * text
   *  * [numeric](http://docs.handsontable.com/demo-numeric.html)
   *  * [date](http://docs.handsontable.com/demo-date.html)
   *  * [checkbox](http://docs.handsontable.com/demo-checkbox.html)
   *  * [autocomplete](http://docs.handsontable.com/demo-autocomplete.html)
   *  * [handsontable](http://docs.handsontable.com/demo-handsontable.html)
   *
   * @example
   * ```js
   * ...
   * columns: [
   *   {
   *     type: 'text'
   *   },
   *   {
   *     type: 'checkbox'
   *   }
   * ]
   * ...
   * ```
   *
   * @type {String}
   * @default 'text'
   */
  type: 'text',

  /**
   * @description
   * Make cell copyable (pressing <kbd>CTRL</kbd> + <kbd>C</kbd> on your keyboard moves its value to system clipboard).
   *
   * __Note:__ this setting is `false` by default for cells with type `password`.
   *
   * @type {Boolean}
   * @default true
   * @since 0.10.2
   */
  copyable: true,

  /**
   * Defines the editor for the table/column/cell.
   *
   * If a string is provided, it may be one of the following predefined values:
   *  * [autocomplete](http://docs.handsontable.com/demo-autocomplete.html)
   *  * [checkbox](http://docs.handsontable.com/demo-checkbox.html)
   *  * [date](http://docs.handsontable.com/demo-date.html)
   *  * [dropdown](http://docs.handsontable.com/demo-dropdown.html)
   *  * [handsontable](http://docs.handsontable.com/demo-handsontable.html)
   *  * [mobile](http://docs.handsontable.com/demo-mobiles-and-tablets.html)
   *  * [password](http://docs.handsontable.com/demo-password.html)
   *  * [select](http://docs.handsontable.com/demo-select.html)
   *  * text
   *
   * Or you can disable cell editing passing `false`.
   *
   * @example
   * ```js
   * ...
   * columns: [
   *   {
   *     editor: 'select'
   *   },
   *   {
   *     editor: false
   *   }
   * ]
   * ...
   * ```
   *
   * @type {String|Function|Boolean}
   * @default 'text'
   */
  editor: void 0,

  /**
   * @description
   * Autocomplete definitions. See [autocomplete demo](http://docs.handsontable.com/demo-autocomplete.html) for examples and definitions.
   *
   * @type {Array}
   * @default undefined
   */
  autoComplete: void 0,

  /**
   * Control number of choices for the autocomplete (or dropdown) typed cells. After exceeding it, a scrollbar for the dropdown list of choices will appear.
   *
   * @since 0.18.0
   * @type {Number}
   * @default 10
   */
  visibleRows: 10,

  /**
   * Makes autocomplete or dropdown width the same as the edited cell width. If `false` then editor will be scaled
   * according to its content.
   *
   * @since 0.17.0
   * @type {Boolean}
   * @default true
   */
  trimDropdown: true,

  /**
   * Setting to true enables the debug mode, currently used to test the correctness of the row and column
   * header fixed positioning on a layer above the master table.
   *
   * @type {Boolean}
   * @default false
   */
  debug: false,

  /**
   * When set to `true`, the text of the cell content is wrapped if it does not fit in the fixed column width.
   *
   * @type {Boolean}
   * @default true
   * @since 0.11.0
   */
  wordWrap: true,

  /**
   * CSS class name added to cells with cell meta `wordWrap: false`.
   *
   * @type {String}
   * @default 'htNoWrap'
   * @since 0.11.0
   */
  noWordWrapClassName: 'htNoWrap',

  /**
   * @description
   * Defines if the right-click context menu should be enabled. Context menu allows to create new row or
   * column at any place in the grid among [other features](http://docs.handsontable.com/demo-context-menu.html).
   * Possible values:
   * * `true` (to enable default options),
   * * `false` (to disable completely)
   *
   * or array of any available strings:
   * * `["row_above", "row_below", "col_left", "col_right",
   * "remove_row", "remove_col", "---------", "undo", "redo"]`.
   *
   * See [the context menu demo](http://docs.handsontable.com/demo-context-menu.html) for examples.
   *
   * @example
   * ```js
   * ...
   * // as a boolean
   * contextMenu: true
   * ...
   * // as a array
   * contextMenu: ['row_above', 'row_below', '--------', 'undo', 'redo']
   * ...
   * ```
   *
   * @type {Boolean|Array|Object}
   * @default undefined
   */
  contextMenu: void 0,

  /**
   * @description
   * Defines new actions copy/paste for context menu. This functionality is depends on ZeroClipboard from that you
   * should pass swf file path under `swfPath` object key.
   *
   * @example
   * ```js
   * ...
   * contextMenuCopyPaste: {swfPath: '[path to file]'}
   * ...
   * ```
   *
   * @type {Object}
   */
  contextMenuCopyPaste: void 0,

  /**
   * @description
   * Defines if the dropdown menu in headers should be enabled. Dropdown menu allows to put custom or predefined actions
   * which can interact with selected column.
   * Possible values: `true` (to enable default options), `false` (to disable completely)
   * or array of any available strings: `["row_above", "row_below", "col_left", "col_right",
   * "remove_row", "remove_col", "undo", "redo", "---------", "clear_column"]`.
   *
   * See [demo/dropdownmenu.html](http://handsontable.com/demo/dropdownmenu.html) for examples.
   *
   * @type {Boolean|Array|Object}
   * @default undefined
   */
  //dropdownMenu: void 0,

  /**
   * @description
   * Disable or enable the copy/paste functionality.
   *
   * @example
   * ```js
   * ...
   * copyPaste: false,
   * ...
   * ```
   *
   * @type {Boolean}
   * @default undefined
   */
  copyPaste: void 0,

  /**
   * If `true`, undo/redo functionality is enabled.
   *
   * @type {Boolean}
   * @default undefined
   */
  undo: void 0,

  /**
   * @description
   * Turns on [Column sorting](http://docs.handsontable.com/demo-sorting-data.html).
   * Can be either a boolean (true/false) or an object with a declared sorting options. See the below example:
   *
   * @example
   * ```js
   * ...
   * // as boolean
   * columnSorting: true
   * ...
   * // as a object with initial order (sort ascending column at index 2)
   * columnSorting: {
   *   column: 2,
   *   sortOrder: true // true = ascending, false = descending, undefined = original order
   * }
   * ...
   * ```
   *
   * @type {Boolean|Object}
   * @default undefined
   */
  columnSorting: void 0,

  /**
   * @description
   * Turns on [Manual column move](http://docs.handsontable.com/demo-moving-rows-and-columns.html), if set to a boolean or define initial
   * column order, if set to an array of column indexes.
   *
   * @example
   * ```js
   * ...
   * // as boolean
   * manualColumnMove: true
   * ...
   * // as a array with initial order (move column index at 0 to 1 and move column index at 1 to 4)
   * manualColumnMove: [1, 4]
   * ...
   * ```
   *
   * @type {Boolean|Array}
   * @default undefined
   */
  manualColumnMove: void 0,

  /**
   * @description
   * Turns on [Manual column resize](http://docs.handsontable.com/demo-resizing.html), if set to a boolean or define initial
   * column resized widths, if set to an array of numbers.
   *
   * @example
   * ```js
   * ...
   * // as boolean
   * manualColumnResize: true
   * ...
   * // as a array with initial widths (column at 0 index has 40px and column at 1 index has 50px)
   * manualColumnResize: [40, 50]
   * ...
   * ```
   *
   * @type {Boolean|Array}
   * @default undefined
   */
  manualColumnResize: void 0,

  /**
   * @description
   * Turns on [Manual row move](http://docs.handsontable.com/demo-moving-rows-and-columns.html), if set to a boolean or define initial
   * row order, if set to an array of row indexes.
   *
   * @example
   * ```js
   * ...
   * // as boolean
   * manualRowMove: true
   * ...
   * // as a array with initial order (move row index at 0 to 1 and move row index at 1 to 4)
   * manualRowMove: [1, 4]
   * ...
   * ```
   *
   * @type {Boolean|Array}
   * @default undefined
   * @since 0.11.0
   */
  manualRowMove: void 0,

  /**
   * @description
   * Turns on [Manual row resize](http://docs.handsontable.com/demo-resizing.html), if set to a boolean or define initial
   * row resized heights, if set to an array of numbers.
   *
   * @example
   * ```js
   * ...
   * // as boolean
   * manualRowResize: true
   * ...
   * // as a array with initial heights (row at 0 index has 40px and row at 1 index has 50px)
   * manualRowResize: [40, 50]
   * ...
   * ```
   *
   * @type {Boolean|Array}
   * @default undefined
   * @since 0.11.0
   */
  manualRowResize: void 0,

  /**
   * @description
   * If set to `true`, it enables a possibility to merge cells. If set to an array of objects, it merges the cells provided in the objects (see the example below).
   * [More information on the demo page.](http://docs.handsontable.com/demo-merge-cells.html)
   *
   * @example
   * ```js
   * // enables the mergeCells plugin:
   * margeCells: true
   * ...
   * // declares a list of merged sections:
   * mergeCells: [
   *   {row: 1, col: 1, rowspan: 3, colspan: 3}, // rowspan and colspan properties declare the width and height of a merged section in cells
   *   {row: 3, col: 4, rowspan: 2, colspan: 2},
   *   {row: 5, col: 6, rowspan: 3, colspan: 3}
   * ]
   * ```
   * @type {Boolean|Array}
   * @default false
   */
  mergeCells: false,

  /**
   * Number of rows to be rendered outside of the visible part of the table.
   * By default, it's set to `'auto'`, which makes Handsontable try calculating the best offset performance-wise.
   *
   * You may experiment with the value to find the one that works best for your specific implementation.
   *
   * @type {Number|String}
   * @default 'auto'
   */
  viewportRowRenderingOffset: 'auto',

  /**
   * Number of columns to be rendered outside of the visible part of the table.
   * By default, it's set to `'auto'`, which makes Handsontable try calculating the best offset performance-wise.
   *
   * You may experiment with the value to find the one that works best for your specific implementation.
   *
   * @type {Number|String}
   * @default 'auto'
   */
  viewportColumnRenderingOffset: 'auto',

  /**
   * Configuration of the plugin, allowing the user to show/hide certain columns
   *
   * @type {Object}
   * @default undefined
   * @since 0.19.0
   */
  //hiddenColumns: void 0,
  //hiddenRows: void 0,

  /**
   * A function or a regular expression, which will be used in the process of cell validation.
   * If a function is used, be sure to execute the callback argument with either `true` (`callback(true)`) if the validation passed
   * or with `false` (`callback(false)`), if the validation failed.
   * Note, that `this` in the function points to the `cellProperties` object.
   *
   * See more [in the demo](http://docs.handsontable.com/demo-data-validation.html).
   *
   * @example
   * ```js
   * // as a function
   * columns: [
   *    {
   *      validator: function(value, callback) { // validation rules }
   *    }
   * ]
   * ...
   * // as a regexp
   * columns: [
   *    {
   *      validator: /^[0-9]$/ // regular expression
   *    }
   * ]
   * ```
   * @type {Function|RegExp}
   * @default undefined
   * @since 0.9.5
   */
  validator: void 0,

  /**
   * @description
   * Disable visual cells selection.
   *
   * Possible values:
   *  * `true` - Disables any type of visual selection (current and area selection),
   *  * `false` - Enables any type of visual selection. This is default value.
   *  * `current` - Disables the selection of a currently selected cell, the area selection is still present.
   *  * `area` - Disables the area selection, the currently selected cell selection is still present.
   *
   * @type {Boolean|String|Array}
   * @default false
   * @since 0.13.2
   * @example
   * ```js
   * ...
   * // as boolean
   * disableVisualSelection: true,
   * ...
   *
   * ...
   * // as string ('current' or 'area')
   * disableVisualSelection: 'current',
   * ...
   *
   * ...
   * // as array
   * disableVisualSelection: ['current', 'area'],
   * ...
   * ```
   */
  disableVisualSelection: false,

  /**
   * @description
   * Set whether to display the current sorting order indicator (a triangle icon in the column header, specifying the sorting order).
   *
   * @type {Boolean}
   * @default false
   * @since 0.15.0-beta3
   */
  sortIndicator: false,

  /**
   * Disable or enable ManualColumnFreeze plugin.
   *
   * @type {Boolean}
   * @default false
   */
  manualColumnFreeze: void 0,

  /**
   * @description
   * Defines whether Handsontable should trim the whitespace at the begging and the end of the cell contents.
   *
   * @type {Boolean}
   * @default true
   */
  trimWhitespace: true,

  settings: void 0,

  /**
   * @description
   * Defines data source for Autocomplete or Dropdown cell types.
   *
   * @example
   * ```js
   * ...
   * // source as a array
   * columns: [{
   *   type: 'autocomplete',
   *   source: ['A', 'B', 'C', 'D']
   * }]
   * ...
   * // source as a function
   * columns: [{
   *   type: 'autocomplete',
   *   source: function(query, callback) {
   *     fetch('http://example.com/query?q=' + query, function(response) {
   *       callback(response.items);
   *     })
   *   }
   * }]
   * ...
   * ```
   *
   * @type {Array|Function}
   * @default undefined
   */
  source: void 0,

  /**
   * @description
   * Defines the column header name.
   *
   * @example
   * ```js
   * ...
   * columns: [{
   *     title: 'First name',
   *     type: 'text',
   *   },
   *   {
   *     title: 'Last name',
   *     type: 'text',
   *   }]
   * ...
   * ```
   *
   * @type {String}
   * @default undefined
   */
  title: void 0,

  /**
   * Data template for `'checkbox'` type when checkbox is checked.
   *
   * @example
   * ```js
   * checkedTemplate: 'good'
   *
   * // if a checkbox-typed cell is checked, then getDataAtCell(x,y), where x and y are the coordinates of the cell
   * // will return 'good'.
   * ```
   * @type {Boolean|String}
   * @default true
   */
  checkedTemplate: void 0,

  /**
   * Data template for `'checkbox'` type when checkbox is unchecked.
   *
   * @example
   * ```js
   * uncheckedTemplate: 'bad'
   *
   * // if a checkbox-typed cell is not checked, then getDataAtCell(x,y), where x and y are the coordinates of the cell
   * // will return 'bad'.
   * ```
   * @type {Boolean|String}
   * @default false
   */
  uncheckedTemplate: void 0,

  /**
   * @description
   * Object which describes if renderer should create checkbox element with label element as a parent. Option desired for
   * [checkbox](http://docs.handsontable.com/demo-checkbox.html)-typed cells.
   *
   * By default the [checkbox](http://docs.handsontable.com/demo-checkbox.html) renderer renders the checkbox without a label.
   *
   * Possible object properties:
   *  * `property` - Defines the property name of the data object, which will to be used as a label.
   *  (eg. `label: {property: 'name.last'}`). This option works only if data was passed as an array of objects.
   *  * `position` - String which describes where to place the label text (before or after checkbox element).
   * Valid value are `'before'` and '`after`' (efaults to `'after'`).
   *  * `value` - String or a Function which will be used as label text.
   *
   * @example
   * ```js
   * ...
   * columns: [{
   *   type: 'checkbox',
   *   label: {position: 'after', value: 'My label: '}
   * }]
   * ...
   * ```
   *
   * @since 0.19.0
   * @type {Object}
   * @default undefined
   */
  label: void 0,

  /**
   * Display format. See [numericjs](http://numericjs.com).
   *
   * Option desired for `'numeric'`-typed cells.
   *
   * @example
   * ```js
   * ...
   * columns: [{
   *   type: 'numeric',
   *   format: '0,00'
   * }]
   * ...
   * ```
   *
   * @type {String}
   * @default undefined
   */
  format: void 0,

  /**
   * @description
   * Language display format. See [numericjs](http://numericjs.com). Option desired for [numeric](http://docs.handsontable.com/demo-numeric.html)-typed cells.
   *
   * @example
   * ```js
   * ...
   * columns: [{
   *   type: 'numeric',
   *   language: 'uk'
   * }]
   * ...
   * ```
   *
   * @type {String}
   * @default 'en'
   */
  language: void 0,

  /**
   * @description
   * Data source for [select](http://docs.handsontable.com/demo-select.html)-typed cells.
   *
   * @example
   * ```js
   * ...
   * columns: [{
   *   editor: 'select',
   *   selectOptions: ['A', 'B', 'C'],
   * }]
   * ...
   * ```
   *
   * @type {Array}
   */
  selectOptions: void 0,

  /**
   * Enables or disables the autoColumnSize plugin. Default value is `undefined`, which has the same effect as `true`.
   * Disabling this plugin can increase performance, as no size-related calculations would be done.
   *
   * Column width calculations are divided into sync and async part. Each of this parts has their own advantages and
   * disadvantages. Synchronous calculations are faster but they block the browser UI, while the slower asynchronous operations don't
   * block the browser UI.
   *
   * To configure the sync/async distribution, you can pass an absolute value (number of columns) or a percentage value.
   * `syncLimit` option is available since 0.16.0.
   * @example
   * ```js
   * ...
   * // as a number (300 columns in sync, rest async)
   * autoColumnSize: {syncLimit: 300},
   * ...
   *
   * ...
   * // as a string (percent)
   * autoColumnSize: {syncLimit: '40%'},
   * ...
   * ```
   *
   * @type {Object|Boolean}
   * @default {syncLimit: 50}
   */
  autoColumnSize: void 0,

  /**
   * Enables or disables autoRowSize plugin. Default value is `undefined`, which has the same effect as `true`.
   * Disabling this plugin can increase performance, as no size-related calculations would be done.
   *
   * Row height calculations are divided into sync and async part. Each of this parts has their own advantages and
   * disadvantages. Synchronous calculations are faster but they block the browser UI, while the slower asynchronous operations don't
   * block the browser UI.
   *
   * To configure the sync/async distribution, you can pass an absolute value (number of columns) or a percentage value.
   * `syncLimit` options is available since 0.16.0.
   *
   * @example
   * ```js
   * ...
   * // as number (300 columns in sync, rest async)
   * autoRowSize: {syncLimit: 300},
   * ...
   *
   * ...
   * // as string (percent)
   * autoRowSize: {syncLimit: '40%'},
   * ...
   * ```
   * @type {Object|Boolean}
   * @default {syncLimit: 1000}
   */
  autoRowSize: void 0,

  /**
   * Date validation format.
   *
   * Option desired for `'date'`-typed cells.
   *
   * @example
   * ```js
   * ...
   * columns: [{
   *   type: 'date',
   *   dateFormat: 'MM/DD/YYYY'
   * }]
   * ...
   * ```
   *
   * @type {String}
   * @default 'DD/MM/YYYY'
   */
  dateFormat: void 0,

  /**
   * If `true` then dates will be automatically formatted to match the desired format.
   *
   * Option desired for `'date'`-typed typed cells.
   *
   * @example
   * ```js
   * ...
   * columns: [{
   *   type: 'date',
   *   dateFormat: 'YYYY-MM-DD',
   *   correcrFormat: true
   * }]
   * ...
   * ```
   *
   * @type {Boolean}
   * @default false
   */
  correctFormat: false,

  /**
   * Definition of default value which will fill the empty cells.
   *
   * Option desired for `'date'`-typed cells.
   *
   * @example
   * ```js
   * ...
   * columns: [{
   *   type: 'date',
   *   defautlData: '2015-02-02'
   * }]
   * ...
   * ```
   *
   * @type {String}
   */
  defaultDate: void 0,

  /**
   * If typed `true` value entered into the cell must match to the autocomplete source. Otherwise, cell won't pass the validation.
   *
   * Option desired for `'autocomplete'`-typed cells.
   *
   * @example
   * ```js
   * ...
   * columns: [{
   *   type: 'autocomplete',
   *   source: ['A', 'B', 'C'],
   *   strict: true
   * }]
   * ...
   * ```
   *
   * @type {Boolean}
   */
  strict: void 0,

  /**
   * If typed `true` then virtual rendering mechanism for handsontable will be disabled.
   *
   * @type {Boolean}
   */
  renderAllRows: void 0
};
Handsontable.DefaultSettings = DefaultSettings;<|MERGE_RESOLUTION|>--- conflicted
+++ resolved
@@ -2862,8 +2862,7 @@
   };
 
   /**
-<<<<<<< HEAD
-   * Check if for specified hook name added some listeners.
+   * Check if for specified hook name added some listeners (only for this Handsontable instance).
    *
    * @memberof Core#
    * @function hasHook
@@ -2881,12 +2880,8 @@
   };
 
   /**
-   * Adds listener to specified hook name and only for this Handsontable instance. After hook runs this
-   * listener will be automatically removed.
-=======
    * Adds listener to specified hook name (only for this Handsontable instance).
    * After the listener was triggered, it will be automatically removed.
->>>>>>> 16775852
    *
    * @memberof Core#
    * @function addHookOnce
